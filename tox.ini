--- conflicted
+++ resolved
@@ -19,16 +19,10 @@
 deps =
     Django==2.1
 
-<<<<<<< HEAD
-[testenv:py36-django_stable]
-;commands =
-;    python tests/django_tests/manage_tests/runtests.py --run-currently-passing --django-version=22 -v 2
-=======
 [testenv:py38-django_stable]
 commands =
     python tests/django_tests/runtests.py --check-currently-passing --django-version=22 --v 2 --parallel=2
 
->>>>>>> 486cbc53
 deps =
     Django>=2.2,<2.3
 
