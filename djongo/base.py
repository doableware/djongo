--- conflicted
+++ resolved
@@ -1,155 +1,143 @@
-from collections import OrderedDict
-
-from django.db.backends.base.base import BaseDatabaseWrapper
-from django.db.backends.base.client import BaseDatabaseClient
-from django.db.backends.base.creation import BaseDatabaseCreation
-from django.db.backends.base.schema import BaseDatabaseSchemaEditor
-from django.db.utils import Error
-from .introspection import DatabaseIntrospection
-
-from .operations import DatabaseOperations
-from .cursor import Cursor
-from .features import DatabaseFeatures
-from . import database as Database
-
-
-class DatabaseWrapper(BaseDatabaseWrapper):
-
-    data_types = {
-        'AutoField': 'integer',
-        'BigAutoField': 'integer',
-        'BinaryField': 'integer',
-        'BooleanField': 'bool',
-        'CharField': 'char',
-        'CommaSeparatedIntegerField': 'char',
-        'DateField': 'date',
-        'DateTimeField': 'datetime',
-        'DecimalField': 'float',
-        'DurationField': 'integer',
-        'FileField': 'char',
-        'FilePathField': 'char',
-        'FloatField': 'float',
-        'IntegerField': 'integer',
-        'BigIntegerField': 'bigint',
-        'IPAddressField': 'char',
-        'GenericIPAddressField': 'char',
-        'NullBooleanField': 'bool',
-        'OneToOneField': 'integer',
-        'PositiveIntegerField': 'integer',
-        'PositiveSmallIntegerField': 'integer',
-        'SlugField': 'char',
-        'SmallIntegerField': 'integer',
-        'TextField': 'char',
-        'TimeField': 'time',
-        'UUIDField': 'char',
-    }
-
-    data_types_suffix = {
-        'AutoField': 'AUTOINCREMENT',
-        'BigAutoField': 'AUTOINCREMENT',
-    }
-
-    operators = {
-        'exact': '= %s',
-        'iexact': 'LIKE %s',
-        'contains': 'LIKE BINARY %s',
-        'icontains': 'LIKE %s',
-        'regex': 'REGEXP BINARY %s',
-        'iregex': 'REGEXP %s',
-        'gt': '> %s',
-        'gte': '>= %s',
-        'lt': '< %s',
-        'lte': '<= %s',
-        'startswith': 'LIKE BINARY %s',
-        'endswith': 'LIKE BINARY %s',
-        'istartswith': 'LIKE %s',
-        'iendswith': 'LIKE %s',
-    }
-
-    vendor = 'djongo'
-    SchemaEditorClass = BaseDatabaseSchemaEditor
-    Database = Database
-
-    client_class = BaseDatabaseClient
-    creation_class = BaseDatabaseCreation
-    features_class = DatabaseFeatures
-    introspection_class = DatabaseIntrospection
-    ops_class = DatabaseOperations
-
-    def __init__(self, *args, **kwargs):
-        self.client_conn = None
-        super().__init__(*args, **kwargs)
-
-    def is_usable(self):
-        if self.connection is not None:
-            return True
-        return False
-
-    def get_connection_params(self):
-        valid_settings = {
-            'NAME': 'name',
-            'HOST': 'host',
-            'PORT': 'port',
-            'USER': 'username',
-            'PASSWORD': 'password',
-            'AUTH_SOURCE': 'authSource',
-            'AUTH_MECHANISM': 'authMechanism'
-        }
-        connection_params = {
-<<<<<<< HEAD
-            'name': self.settings_dict.get('NAME', 'djongo_test') or 'djongo_test',
-            'host': self.settings_dict['HOST'] or None,
-            'port': self.settings_dict['PORT'] or None,
-            'username': self.settings_dict['USER'] or None,
-            'password': self.settings_dict['PASSWORD'] or None,
-            'authSource': self.settings_dict['AUTH_SOURCE'] or None,
-            'authMechanism': self.settings_dict['AUTH_MECHANISM'] or None,
-=======
-            'name': 'djongo_test'
->>>>>>> e4fb2d1c
-        }
-        for setting_name, kwarg in valid_settings.items():
-            try:
-                setting = self.settings_dict[setting_name]
-            except KeyError:
-                continue
-
-            if setting:
-                connection_params[kwarg] = setting
-
-        return connection_params
-
-
-    def get_new_connection(self, connection_params):
-        """
-        This needs to be made more generic to accept
-        other MongoClient parameters.
-        """
-
-        name = connection_params.pop('name')
-        connection_params['document_class'] = OrderedDict
-        if self.client_conn is not None:
-            self.client_conn.close()
-
-        self.client_conn = Database.connect(**connection_params)
-        return self.client_conn[name]
-
-    def _set_autocommit(self, autocommit):
-        pass
-
-    def init_connection_state(self):
-        pass
-
-    def create_cursor(self, name=None):
-        return Cursor(self.client_conn, self.connection)
-
-    def _close(self):
-        if self.connection:
-            with self.wrap_database_errors:
-                self.connection.client.close()
-
-    def _rollback(self):
-        raise Error
-
-    def _commit(self):
-        pass
+from collections import OrderedDict
+
+from django.db.backends.base.base import BaseDatabaseWrapper
+from django.db.backends.base.client import BaseDatabaseClient
+from django.db.backends.base.creation import BaseDatabaseCreation
+from django.db.backends.base.schema import BaseDatabaseSchemaEditor
+from django.db.utils import Error
+from .introspection import DatabaseIntrospection
+
+from .operations import DatabaseOperations
+from .cursor import Cursor
+from .features import DatabaseFeatures
+from . import database as Database
+
+
+class DatabaseWrapper(BaseDatabaseWrapper):
+
+    data_types = {
+        'AutoField': 'integer',
+        'BigAutoField': 'integer',
+        'BinaryField': 'integer',
+        'BooleanField': 'bool',
+        'CharField': 'char',
+        'CommaSeparatedIntegerField': 'char',
+        'DateField': 'date',
+        'DateTimeField': 'datetime',
+        'DecimalField': 'float',
+        'DurationField': 'integer',
+        'FileField': 'char',
+        'FilePathField': 'char',
+        'FloatField': 'float',
+        'IntegerField': 'integer',
+        'BigIntegerField': 'bigint',
+        'IPAddressField': 'char',
+        'GenericIPAddressField': 'char',
+        'NullBooleanField': 'bool',
+        'OneToOneField': 'integer',
+        'PositiveIntegerField': 'integer',
+        'PositiveSmallIntegerField': 'integer',
+        'SlugField': 'char',
+        'SmallIntegerField': 'integer',
+        'TextField': 'char',
+        'TimeField': 'time',
+        'UUIDField': 'char',
+    }
+
+    data_types_suffix = {
+        'AutoField': 'AUTOINCREMENT',
+        'BigAutoField': 'AUTOINCREMENT',
+    }
+
+    operators = {
+        'exact': '= %s',
+        'iexact': 'LIKE %s',
+        'contains': 'LIKE BINARY %s',
+        'icontains': 'LIKE %s',
+        'regex': 'REGEXP BINARY %s',
+        'iregex': 'REGEXP %s',
+        'gt': '> %s',
+        'gte': '>= %s',
+        'lt': '< %s',
+        'lte': '<= %s',
+        'startswith': 'LIKE BINARY %s',
+        'endswith': 'LIKE BINARY %s',
+        'istartswith': 'LIKE %s',
+        'iendswith': 'LIKE %s',
+    }
+
+    vendor = 'djongo'
+    SchemaEditorClass = BaseDatabaseSchemaEditor
+    Database = Database
+
+    client_class = BaseDatabaseClient
+    creation_class = BaseDatabaseCreation
+    features_class = DatabaseFeatures
+    introspection_class = DatabaseIntrospection
+    ops_class = DatabaseOperations
+
+    def __init__(self, *args, **kwargs):
+        self.client_conn = None
+        super().__init__(*args, **kwargs)
+
+    def is_usable(self):
+        if self.connection is not None:
+            return True
+        return False
+
+    def get_connection_params(self):
+        valid_settings = {
+            'NAME': 'name',
+            'HOST': 'host',
+            'PORT': 'port',
+            'USER': 'username',
+            'PASSWORD': 'password',
+            'AUTH_SOURCE': 'authSource',
+            'AUTH_MECHANISM': 'authMechanism'
+        }
+
+        for setting_name, kwarg in valid_settings.items():
+            try:
+                setting = self.settings_dict[setting_name]
+            except KeyError:
+                continue
+
+            if setting:
+                connection_params[kwarg] = setting
+
+        return connection_params
+
+
+    def get_new_connection(self, connection_params):
+        """
+        This needs to be made more generic to accept
+        other MongoClient parameters.
+        """
+
+        name = connection_params.pop('name')
+        connection_params['document_class'] = OrderedDict
+        if self.client_conn is not None:
+            self.client_conn.close()
+
+        self.client_conn = Database.connect(**connection_params)
+        return self.client_conn[name]
+
+    def _set_autocommit(self, autocommit):
+        pass
+
+    def init_connection_state(self):
+        pass
+
+    def create_cursor(self, name=None):
+        return Cursor(self.client_conn, self.connection)
+
+    def _close(self):
+        if self.connection:
+            with self.wrap_database_errors:
+                self.connection.client.close()
+
+    def _rollback(self):
+        raise Error
+
+    def _commit(self):
+        pass