--- conflicted
+++ resolved
@@ -1,14 +1,9 @@
 from django.db.models import *
 
 from .fields import (
-<<<<<<< HEAD
     ArrayModelField, ListField, DjongoManager, DictField,
-    EmbeddedModelField, ArrayReferenceField, ObjectIdField
-=======
-    ArrayModelField, ListField, DjongoManager,
     EmbeddedModelField, ArrayReferenceField, ObjectIdField,
     GenericObjectIdField
->>>>>>> cb4143f3
 )
 #from .json import JSONField
 from django.db.models import __all__ as models_all
