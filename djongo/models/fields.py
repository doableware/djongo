"""
The standard way of using djongo is to import models.py
in place of Django's standard models module.

Djongo Fields is where custom fields for working with
MongoDB is defined.

 - EmbeddedModelField
 - ArrayModelField
 - ArrayReferenceField
 - GenericReferenceField

These are the main fields for working with MongoDB.
"""

from bson import ObjectId
from django.db.models import (
    Manager, Model, Field, AutoField,
    ForeignKey, CASCADE, BigAutoField
)
from django import forms
from django.core.exceptions import ValidationError
from django.db import router
from django.db import connections as pymongo_connections
import typing
import inspect
import functools

from django.db.models.fields.mixins import FieldCacheMixin
from django.forms import modelform_factory
from django.utils.html import format_html_join, format_html
from pymongo.collection import Collection

from django.db.models.fields.related import RelatedField
from django.db.models.fields.related_descriptors import ForwardManyToOneDescriptor, ManyToManyDescriptor, \
    create_forward_many_to_many_manager, ReverseManyToOneDescriptor
from django.utils.functional import cached_property
from django.utils.safestring import mark_safe


def make_mdl(model, model_dict):
    """
    Builds an instance of model from the model_dict.
    """
    for field_name in model_dict:
        field = model._meta.get_field(field_name)
        model_dict[field_name] = field.to_python(model_dict[field_name])

    return model(**model_dict)


def useful_field(field):
    return field.concrete and not (field.is_relation
                                   or isinstance(field, (AutoField, BigAutoField)))


class ModelSubterfuge:

    def __init__(self, embedded_model):
        self.subterfuge = embedded_model


class DjongoManager(Manager):
    """
    This modified manager allows to issue Mongo functions by prefixing
    them with 'mongo_'.

    This module allows methods to be passed directly to pymongo.
    """
    def __getattr__(self, name):
        if name.startswith('mongo'):
            name = name[6:]
            cli = (
                pymongo_connections[self.db]
                .cursor()
                .db_conn[self.model
                         ._meta.db_table]
            )
            return getattr(cli, name)
        else:
            return super().__getattr__(name)


class ListField(Field):
    """
    MongoDB allows the saving of arbitrary data inside it's embedded array. The `ListField` is useful in such cases.
    """
    empty_strings_allowed = False

    def __init__(self, *args, **kwargs):
        self._value = []
        super().__init__(*args, **kwargs)

    def __set__(self, instance, value):
        if not isinstance(value, list):
            raise ValueError('Value must be a list')

        self._value = value

    def __get__(self, instance, owner):
        return self._value

    def get_db_prep_value(self, value, connection, prepared=False):
        if prepared:
            return value

        if not isinstance(value, list):
            raise ValueError('Value must be a list')

        return value


class ArrayModelField(Field):
    """
    Implements an array of objects inside the document.

    The allowed object type is defined on model declaration. The
    declared instance will accept a python list of instances of the
    given model as its contents.

    The model of the container must be declared as abstract, thus should
    not be treated as a collection of its own.

    Example:

    class Author(models.Model):
        name = models.CharField(max_length=100)
        email = models.CharField(max_length=100)

        class Meta:
            abstract = True


    class AuthorForm(forms.ModelForm):
        class Meta:
            model = Author
            fields = (
                'name', 'email'
            )

    class MultipleBlogPosts(models.Model):
        h1 = models.CharField(max_length=100)
        content = models.ArrayModelField(
            model_container=BlogContent,
            model_form_class=BlogContentForm
        )

    """

    empty_strings_allowed = False

    def __init__(self,
                 model_container: typing.Type[Model],
                 model_form_class: typing.Type[forms.ModelForm] = None,
                 model_form_kwargs_l: dict = None,
                 *args, **kwargs):
        super().__init__(*args, **kwargs)
        self.model_container = model_container
        self.model_form_class = model_form_class

        if model_form_kwargs_l is None:
            model_form_kwargs_l = {}
        self.model_form_kwargs_l = model_form_kwargs_l

    def deconstruct(self):
        name, path, args, kwargs = super().deconstruct()
        kwargs['model_container'] = self.model_container

        if self.model_form_class is not None:
            kwargs['model_form_class'] = self.model_form_class

        if self.model_form_kwargs_l:
            kwargs['model_form_kwargs_l'] = self.model_form_kwargs_l

        return name, path, args, kwargs

    def get_db_prep_value(self, value, connection, prepared=False):
        if prepared:
            return value

        if not isinstance(value, list):
            raise ValueError('Value must be a list')

        ret = []
        for a_mdl in value:
            mdl_ob = {}
            if not isinstance(a_mdl, Model):
                raise ValueError('Array items must be Model instances')
            for fld in a_mdl._meta.get_fields():
                if not useful_field(fld):
                    continue
                fld_value = getattr(a_mdl, fld.attname)
                mdl_ob[fld.attname] = fld.get_db_prep_value(fld_value, connection, prepared)
            ret.append(mdl_ob)

        return ret

    def from_db_value(self, value, expression, connection, context):
        return self.to_python(value)

    def to_python(self, value):
        """
        Overrides standard to_python method from django models to allow
        correct translation of Mongo array to a python list.
        """
        if value is None:
            return value

        assert isinstance(value, list)
        ret = []
        for mdl_dict in value:
            if isinstance(mdl_dict, self.model_container):
                ret.append(mdl_dict)
                continue
            mdl = make_mdl(self.model_container, mdl_dict)
            ret.append(mdl)

        return ret

    def formfield(self, **kwargs):
        """
        Returns the formfield for the array.
        """
        defaults = {
            'form_class': ArrayFormField,
            'model_container': self.model_container,
            'model_form_class': self.model_form_class,
            'name': self.attname,
            'mdl_form_kw_l': self.model_form_kwargs_l

        }
        defaults.update(kwargs)
        return super().formfield(**defaults)

    def validate(self, value, model_instance):
        super().validate(value, model_instance)
        errors = []
        for mdl in value:
            try:
                mdl.full_clean()
            except ValidationError as e:
                errors.append(e)
        if errors:
            raise ValidationError(errors)


def _get_model_form_class(model_form_class, model_container, admin, request):
    if not model_form_class:
        form_kwargs = dict(
            form=forms.ModelForm,
            fields=forms.ALL_FIELDS,
        )

        if admin and request:
            form_kwargs['formfield_callback'] = functools.partial(
                admin.formfield_for_dbfield, request=request)

        model_form_class = modelform_factory(model_container, **form_kwargs)

    return model_form_class


class ArrayFormField(forms.Field):
    def __init__(self, name, model_form_class, model_container, mdl_form_kw_l,
                 widget=None, admin=None, request=None, *args, **kwargs):

        self.name = name
        self.model_container = model_container
        self.model_form_class = _get_model_form_class(
            model_form_class, model_container, admin, request)
        self.mdl_form_kw_l = mdl_form_kw_l
        self.admin = admin
        self.request = request

        if not widget:
            widget = ArrayFormWidget(self.model_form_class.__name__)

        error_messages = {
            'incomplete': 'Enter all required fields.',
        }

        self.ArrayFormSet = forms.formset_factory(
            self.model_form_class, can_delete=True)
        super().__init__(error_messages=error_messages,
                         widget=widget, *args, **kwargs)

    def clean(self, value):
        if not value:
            return []

        form_set = self.ArrayFormSet(value, prefix=self.name)
        if form_set.is_valid():
            ret = []
            for itm in form_set.cleaned_data:
                if itm.get('DELETE', True):
                    continue
                itm.pop('DELETE')
                ret.append(self.model_form_class._meta.model(**itm))
            return ret

        else:
            raise ValidationError(form_set.errors + form_set.non_form_errors())

    def has_changed(self, initial, data):
        form_set_initial = []
        for init in initial:
            form_set_initial.append(
                forms.model_to_dict(
                    init,
                    fields=self.model_form_class._meta.fields,
                    exclude=self.model_form_class._meta.exclude
                )
            )
        form_set = self.ArrayFormSet(data, initial=form_set_initial, prefix=self.name)
        return form_set.has_changed()

    def get_bound_field(self, form, field_name):
        return ArrayFormBoundField(form, self, field_name)


class ArrayFormBoundField(forms.BoundField):
    def __init__(self, form, field, name):
        super().__init__(form, field, name)

        data = self.data if form.is_bound else None
        initial = []
        if self.initial is not None:
            for ini in self.initial:
                if isinstance(ini, Model):
                    initial.append(
                        forms.model_to_dict(
                            ini,
                            fields=field.model_form_class._meta.fields,
                            exclude=field.model_form_class._meta.exclude
                        ))

        self.form_set = field.ArrayFormSet(data, initial=initial, prefix=name)

    def __getitem__(self, idx):
        if not isinstance(idx, (int, slice)):
            raise TypeError
        return self.form_set[idx]

    def __iter__(self):
        for form in self.form_set:
            yield form

    def __str__(self):
        table = format_html_join(
<<<<<<< HEAD
            '\n','<tbody>{}</tbody>',
            ((form.as_table(),)
             for form in self.form_set))
        table = format_html(
            '\n<table class="{}-array-model-field">'
            '\n{}'
            '\n</table>',
            self.name,
            table)
        return format_html('{}\n{}',table, self.form_set.management_form)
=======
            '\n',
            '<tbody>{}</tbody>',
            ((form.as_table(),) for form in self.form_set),
        )
        table = format_html(
            '\n<table class="{}-array-model-field">\n{}\n</table>',
            self.name,
            table,
        )
        return format_html('{}\n{}\n{}', table, self.form_set.management_form, self.form_set.media)
>>>>>>> 664a92b9

    def __len__(self):
        return len(self.form_set)


class ArrayFormWidget(forms.Widget):
    def __init__(self, first_field_id, attrs=None):
        self.first_field_id = first_field_id
        super().__init__(attrs)

    def render(self, name, value, attrs=None, renderer=None):
        assert False

    def id_for_label(self, id_):
        return '{}-0-{}'.format(id_, self.first_field_id)

    def value_from_datadict(self, data, files, name):
        ret = {key: data[key] for key in data if key.startswith(name)}
        return ret

    def value_omitted_from_data(self, data, files, name):
        for key in data:
            if key.startswith(name):
                return False
        return True


class EmbeddedModelField(Field):
    """
    Allows for the inclusion of an instance of an abstract model as
    a field inside a document.

    Example:

    class Author(models.Model):
        name = models.CharField(max_length=100)
        email = models.CharField(max_length=100)

        class Meta:
            abstract = True


    class AuthorForm(forms.ModelForm):
        class Meta:
            model = Author
            fields = (
                'name', 'email'
            )

    class MultipleBlogPosts(models.Model):
        h1 = models.CharField(max_length=100)
        content = models.ArrayModelField(
            model_container=BlogContent,
            model_form_class=BlogContentForm
        )

    """
    empty_strings_allowed = False

    def __init__(self,
                 model_container: typing.Type[Model],
                 model_form_class: typing.Type[forms.ModelForm]=None,
                 model_form_kwargs: dict=None,
                 admin=None,
                 request=None,
                 *args, **kwargs):
        super().__init__(*args, **kwargs)
        self.model_container = model_container
        self.model_form_class = model_form_class
        self.null = True
        self.instance = None
        self.admin = admin
        self.request = request

        if model_form_kwargs is None:
            model_form_kwargs = {}
        self.model_form_kwargs = model_form_kwargs

    def deconstruct(self):
        name, path, args, kwargs = super().deconstruct()
        kwargs['model_container'] = self.model_container
        if self.model_form_class is not None:
            kwargs['model_form_class'] = self.model_form_class
        return name, path, args, kwargs

    def pre_save(self, model_instance, add):
        value = getattr(model_instance, self.attname)
        if isinstance(value, ModelSubterfuge):
            return value

        subterfuge = ModelSubterfuge(value)
        # setattr(model_instance, self.attname, subterfuge)
        return subterfuge

    def get_db_prep_value(self, value, connection=None, prepared=False):
        if isinstance(value, dict):
            return value
        if isinstance(value, ModelSubterfuge):
            value = value.subterfuge

        if not isinstance(value, Model):
            raise ValueError('Value must be instance of Model')

        mdl_ob = {}
        for fld in value._meta.get_fields():
            if not useful_field(fld):
                continue
            fld_value = getattr(value, fld.attname)
            mdl_ob[fld.attname] = fld.get_db_prep_value(fld_value, connection, prepared)

        return mdl_ob

    def from_db_value(self, value, expression, connection, context):
        return self.to_python(value)

    def to_python(self, value):
        """
        Overrides Django's default to_python to allow correct
        translation to instance.
        """
        if value is None or isinstance(value, self.model_container):
            return value
        assert isinstance(value, dict)

        self.instance = make_mdl(self.model_container, value)
        return self.instance

    def formfield(self, **kwargs):
        defaults = {
            'form_class': EmbeddedFormField,
            'model_container': self.model_container,
            'model_form_class': self.model_form_class,
            'model_form_kw': self.model_form_kwargs,
            'name': self.attname
        }

        defaults.update(kwargs)
        return super().formfield(**defaults)


class EmbeddedFormField(forms.MultiValueField):
    def __init__(self, name, model_form_class, model_form_kw, model_container,
                 admin=None, request=None, *args, **kwargs):
        form_fields = []
        mdl_form_field_names = []
        widgets = []
        model_form_kwargs = model_form_kw.copy()

        try:
            model_form_kwargs['prefix'] = model_form_kwargs['prefix'] + '-' + name
        except KeyError:
            model_form_kwargs['prefix'] = name

        initial = kwargs.pop('initial', None)
        if initial:
            model_form_kwargs['initial'] = initial

        self.model_form_class = _get_model_form_class(
            model_form_class, model_container, admin, request)
        self.model_form_kwargs = model_form_kwargs
        self.admin = admin
        self.request = request

        error_messages = {
            'incomplete': 'Enter all required fields.',
        }

        self.model_form = self.model_form_class(**model_form_kwargs)
        for field_name, field in self.model_form.fields.items():
            if isinstance(field, (forms.ModelChoiceField, forms.ModelMultipleChoiceField)):
                continue
            form_fields.append(field)
            mdl_form_field_names.append(field_name)
            widgets.append(field.widget)

        widget = EmbeddedFormWidget(mdl_form_field_names, widgets)
        super().__init__(error_messages=error_messages, fields=form_fields,
                         widget=widget, require_all_fields=False, *args, **kwargs)

    def compress(self, clean_data_vals):
        model_field = dict(zip(self.model_form.fields.keys(), clean_data_vals))
        return self.model_form._meta.model(**model_field)

    def get_bound_field(self, form, field_name):
        if form.prefix:
            self.model_form.prefix = '{}-{}'.format(form.prefix, self.model_form.prefix)
        return EmbeddedFormBoundField(form, self, field_name)

    def bound_data(self, data, initial):
        if self.disabled:
            return initial
        return self.compress(data)


class EmbeddedFormBoundField(forms.BoundField):
    # def __getitem__(self, name):
    #     return self.field.model_form[name]
    #
    # def __getattr__(self, name):
    #     return getattr(self.field.model_form, name)

    def __str__(self):
        instance = self.value()
        model_form = self.field.model_form_class(instance=instance, **self.field.model_form_kwargs)

        return mark_safe(f'<table>\n{ model_form.as_table() }\n</table>')


class EmbeddedFormWidget(forms.MultiWidget):
    def __init__(self, field_names, *args, **kwargs):
        self.field_names = field_names
        super().__init__(*args, **kwargs)

    def decompress(self, value):
        if value is None:
            return []
        elif isinstance(value, list):
            return value
        elif isinstance(value, Model):
            return [getattr(value, f_n) for f_n in self.field_names]
        else:
            raise forms.ValidationError('Expected model-form')

    def value_from_datadict(self, data, files, name):
        ret = []
        for i, wid in enumerate(self.widgets):
            f_n = '{}-{}'.format(name, self.field_names[i])
            ret.append(wid.value_from_datadict(
                data, files, f_n
            ))
        return ret

    def value_omitted_from_data(self, data, files, name):
        return all(
            widget.value_omitted_from_data(
                data, files, '{}-{}'.format(name, self.field_names[i])
            )
            for i, widget in enumerate(self.widgets)
        )

class ObjectIdField(AutoField):
    """
    For every document inserted into a collection MongoDB internally creates an field.
    The field can be referenced from within the Model as _id.
    """

    def __init__(self, *args, **kwargs):
        id_field_args = {
            'primary_key': True,
        }
        id_field_args.update(kwargs)
        super().__init__(*args, **id_field_args)

    def get_prep_value(self, value):
        value = super(AutoField, self).get_prep_value(value)
        if value is None:
            return None
        return value

    def get_db_prep_value(self, value, connection, prepared=False):
        return self.to_python(value)

    def to_python(self, value):
        if isinstance(value, str):
            return ObjectId(value)
        return value


def create_reverse_array_reference_manager(superclass, rel):
    pass

def create_forward_array_reference_manager(superclass, rel):

    if issubclass(superclass, DjongoManager):
        baseclass = superclass
    else:
        baseclass = type('baseclass', (DjongoManager, superclass), {})

    class ArrayReferenceManager(baseclass):

        def __init__(self, instance):
            super().__init__()

            self.instance = instance
            self.model = rel.model
            self.field = rel.field
            self.instance_manager = DjongoManager()
            self.instance_manager.model = instance
            name = self.field.related_fields[0][1].attname
            ids = getattr(instance, self.field.attname) or []

            self.core_filters = {f'{name}__in': ids}

        def add(self, *objs):

            fks = getattr(self.instance, self.field.attname)
            if fks is None:
                fks = set()
                setattr(self.instance, self.field.attname, fks)

            new_fks = set()
            for obj in objs:
                for lh_field, rh_field in self.field.related_fields:
                    new_fks.add(getattr(obj, rh_field.attname))
            fks.update(new_fks)

            remote_field = self.field.remote_field
            db = router.db_for_write(self.instance.__class__, instance=self.instance)
            self.instance_manager.db_manager(db).mongo_update(
                {self.instance._meta.pk.name: self.instance.pk},
                {
                    '$addToSet': {
                        self.field.attname: {
                            '$each': list(new_fks)
                        }
                    }
                }
            )


        def remove(self, *objs):
            pass

        def clear(self):
            pass

    return ArrayReferenceManager

class ReverseArrayReferenceDescriptor(ReverseManyToOneDescriptor):

    @cached_property
    def related_manager_cls(self):
        related_model = self.rel.related_model

        return create_reverse_array_reference_manager(
            related_model._default_manager.__class__,
            self.rel,
        )

class ArrayReferenceDescriptor(ForwardManyToOneDescriptor):

    @cached_property
    def related_manager_cls(self):
        related_model = self.field.related_model

        return create_forward_array_reference_manager(
            related_model._default_manager.__class__,
            self.field.remote_field,
        )

    def __get__(self, instance, cls=None):
        """
        Get the related objects through the reverse relation.

        With the example above, when getting ``parent.children``:

        - ``self`` is the descriptor managing the ``children`` attribute
        - ``instance`` is the ``parent`` instance
        - ``cls`` is the ``Parent`` class (unused)
        """
        if instance is None:
            return self

        return self.related_manager_cls(instance)

# class ArrayManyToManyField(ManyToManyField):
#
#     def contribute_to_class(self, cls, name, **kwargs):
#         super().contribute_to_class(cls, name, **kwargs)
#         setattr(cls, self.name, ArrayManyToManyDescriptor(self.remote_field, reverse=False))


class ArrayReferenceField(ForeignKey):
    """
    When the entry gets saved, only a reference to the primary_key of the model is saved in the array.
    For all practical aspects, the ArrayReferenceField behaves like a Django ManyToManyField.
    """

    many_to_many = False
    many_to_one = True
    one_to_many = False
    one_to_one = False
    # rel_class = ManyToManyRel
    related_accessor_class = ReverseArrayReferenceDescriptor
    forward_related_accessor_class = ArrayReferenceDescriptor

    def __init__(self, to, on_delete=None, related_name=None, related_query_name=None,
                 limit_choices_to=None, parent_link=False, to_field=None,
                 db_constraint=True, **kwargs):

        on_delete = on_delete or CASCADE
        super().__init__(to, on_delete=on_delete, related_name=related_name,
                         related_query_name=related_query_name,
                         limit_choices_to=limit_choices_to,
                         parent_link=parent_link, to_field=to_field,
                         db_constraint=db_constraint, **kwargs)

        self.concrete = False

    # def contribute_to_class(self, cls, name, private_only=False, **kwargs):
    #     super().contribute_to_class(cls, name, private_only, **kwargs)
    #     cls._meta.local_fields.remove(self)

    def get_db_prep_value(self, value, connection, prepared=False):
        if value is None:
            return []
        return value
        # return super().get_db_prep_value(value, connection, prepared)

    def get_db_prep_save(self, value, connection):
        if value is None:
            return []
        return list(value)


class GenericReferenceField(FieldCacheMixin):
    pass
<|MERGE_RESOLUTION|>--- conflicted
+++ resolved
@@ -1,789 +1,776 @@
-"""
-The standard way of using djongo is to import models.py
-in place of Django's standard models module.
-
-Djongo Fields is where custom fields for working with
-MongoDB is defined.
-
- - EmbeddedModelField
- - ArrayModelField
- - ArrayReferenceField
- - GenericReferenceField
-
-These are the main fields for working with MongoDB.
-"""
-
-from bson import ObjectId
-from django.db.models import (
-    Manager, Model, Field, AutoField,
-    ForeignKey, CASCADE, BigAutoField
-)
-from django import forms
-from django.core.exceptions import ValidationError
-from django.db import router
-from django.db import connections as pymongo_connections
-import typing
-import inspect
-import functools
-
-from django.db.models.fields.mixins import FieldCacheMixin
-from django.forms import modelform_factory
-from django.utils.html import format_html_join, format_html
-from pymongo.collection import Collection
-
-from django.db.models.fields.related import RelatedField
-from django.db.models.fields.related_descriptors import ForwardManyToOneDescriptor, ManyToManyDescriptor, \
-    create_forward_many_to_many_manager, ReverseManyToOneDescriptor
-from django.utils.functional import cached_property
-from django.utils.safestring import mark_safe
-
-
-def make_mdl(model, model_dict):
-    """
-    Builds an instance of model from the model_dict.
-    """
-    for field_name in model_dict:
-        field = model._meta.get_field(field_name)
-        model_dict[field_name] = field.to_python(model_dict[field_name])
-
-    return model(**model_dict)
-
-
-def useful_field(field):
-    return field.concrete and not (field.is_relation
-                                   or isinstance(field, (AutoField, BigAutoField)))
-
-
-class ModelSubterfuge:
-
-    def __init__(self, embedded_model):
-        self.subterfuge = embedded_model
-
-
-class DjongoManager(Manager):
-    """
-    This modified manager allows to issue Mongo functions by prefixing
-    them with 'mongo_'.
-
-    This module allows methods to be passed directly to pymongo.
-    """
-    def __getattr__(self, name):
-        if name.startswith('mongo'):
-            name = name[6:]
-            cli = (
-                pymongo_connections[self.db]
-                .cursor()
-                .db_conn[self.model
-                         ._meta.db_table]
-            )
-            return getattr(cli, name)
-        else:
-            return super().__getattr__(name)
-
-
-class ListField(Field):
-    """
-    MongoDB allows the saving of arbitrary data inside it's embedded array. The `ListField` is useful in such cases.
-    """
-    empty_strings_allowed = False
-
-    def __init__(self, *args, **kwargs):
-        self._value = []
-        super().__init__(*args, **kwargs)
-
-    def __set__(self, instance, value):
-        if not isinstance(value, list):
-            raise ValueError('Value must be a list')
-
-        self._value = value
-
-    def __get__(self, instance, owner):
-        return self._value
-
-    def get_db_prep_value(self, value, connection, prepared=False):
-        if prepared:
-            return value
-
-        if not isinstance(value, list):
-            raise ValueError('Value must be a list')
-
-        return value
-
-
-class ArrayModelField(Field):
-    """
-    Implements an array of objects inside the document.
-
-    The allowed object type is defined on model declaration. The
-    declared instance will accept a python list of instances of the
-    given model as its contents.
-
-    The model of the container must be declared as abstract, thus should
-    not be treated as a collection of its own.
-
-    Example:
-
-    class Author(models.Model):
-        name = models.CharField(max_length=100)
-        email = models.CharField(max_length=100)
-
-        class Meta:
-            abstract = True
-
-
-    class AuthorForm(forms.ModelForm):
-        class Meta:
-            model = Author
-            fields = (
-                'name', 'email'
-            )
-
-    class MultipleBlogPosts(models.Model):
-        h1 = models.CharField(max_length=100)
-        content = models.ArrayModelField(
-            model_container=BlogContent,
-            model_form_class=BlogContentForm
-        )
-
-    """
-
-    empty_strings_allowed = False
-
-    def __init__(self,
-                 model_container: typing.Type[Model],
-                 model_form_class: typing.Type[forms.ModelForm] = None,
-                 model_form_kwargs_l: dict = None,
-                 *args, **kwargs):
-        super().__init__(*args, **kwargs)
-        self.model_container = model_container
-        self.model_form_class = model_form_class
-
-        if model_form_kwargs_l is None:
-            model_form_kwargs_l = {}
-        self.model_form_kwargs_l = model_form_kwargs_l
-
-    def deconstruct(self):
-        name, path, args, kwargs = super().deconstruct()
-        kwargs['model_container'] = self.model_container
-
-        if self.model_form_class is not None:
-            kwargs['model_form_class'] = self.model_form_class
-
-        if self.model_form_kwargs_l:
-            kwargs['model_form_kwargs_l'] = self.model_form_kwargs_l
-
-        return name, path, args, kwargs
-
-    def get_db_prep_value(self, value, connection, prepared=False):
-        if prepared:
-            return value
-
-        if not isinstance(value, list):
-            raise ValueError('Value must be a list')
-
-        ret = []
-        for a_mdl in value:
-            mdl_ob = {}
-            if not isinstance(a_mdl, Model):
-                raise ValueError('Array items must be Model instances')
-            for fld in a_mdl._meta.get_fields():
-                if not useful_field(fld):
-                    continue
-                fld_value = getattr(a_mdl, fld.attname)
-                mdl_ob[fld.attname] = fld.get_db_prep_value(fld_value, connection, prepared)
-            ret.append(mdl_ob)
-
-        return ret
-
-    def from_db_value(self, value, expression, connection, context):
-        return self.to_python(value)
-
-    def to_python(self, value):
-        """
-        Overrides standard to_python method from django models to allow
-        correct translation of Mongo array to a python list.
-        """
-        if value is None:
-            return value
-
-        assert isinstance(value, list)
-        ret = []
-        for mdl_dict in value:
-            if isinstance(mdl_dict, self.model_container):
-                ret.append(mdl_dict)
-                continue
-            mdl = make_mdl(self.model_container, mdl_dict)
-            ret.append(mdl)
-
-        return ret
-
-    def formfield(self, **kwargs):
-        """
-        Returns the formfield for the array.
-        """
-        defaults = {
-            'form_class': ArrayFormField,
-            'model_container': self.model_container,
-            'model_form_class': self.model_form_class,
-            'name': self.attname,
-            'mdl_form_kw_l': self.model_form_kwargs_l
-
-        }
-        defaults.update(kwargs)
-        return super().formfield(**defaults)
-
-    def validate(self, value, model_instance):
-        super().validate(value, model_instance)
-        errors = []
-        for mdl in value:
-            try:
-                mdl.full_clean()
-            except ValidationError as e:
-                errors.append(e)
-        if errors:
-            raise ValidationError(errors)
-
-
-def _get_model_form_class(model_form_class, model_container, admin, request):
-    if not model_form_class:
-        form_kwargs = dict(
-            form=forms.ModelForm,
-            fields=forms.ALL_FIELDS,
-        )
-
-        if admin and request:
-            form_kwargs['formfield_callback'] = functools.partial(
-                admin.formfield_for_dbfield, request=request)
-
-        model_form_class = modelform_factory(model_container, **form_kwargs)
-
-    return model_form_class
-
-
-class ArrayFormField(forms.Field):
-    def __init__(self, name, model_form_class, model_container, mdl_form_kw_l,
-                 widget=None, admin=None, request=None, *args, **kwargs):
-
-        self.name = name
-        self.model_container = model_container
-        self.model_form_class = _get_model_form_class(
-            model_form_class, model_container, admin, request)
-        self.mdl_form_kw_l = mdl_form_kw_l
-        self.admin = admin
-        self.request = request
-
-        if not widget:
-            widget = ArrayFormWidget(self.model_form_class.__name__)
-
-        error_messages = {
-            'incomplete': 'Enter all required fields.',
-        }
-
-        self.ArrayFormSet = forms.formset_factory(
-            self.model_form_class, can_delete=True)
-        super().__init__(error_messages=error_messages,
-                         widget=widget, *args, **kwargs)
-
-    def clean(self, value):
-        if not value:
-            return []
-
-        form_set = self.ArrayFormSet(value, prefix=self.name)
-        if form_set.is_valid():
-            ret = []
-            for itm in form_set.cleaned_data:
-                if itm.get('DELETE', True):
-                    continue
-                itm.pop('DELETE')
-                ret.append(self.model_form_class._meta.model(**itm))
-            return ret
-
-        else:
-            raise ValidationError(form_set.errors + form_set.non_form_errors())
-
-    def has_changed(self, initial, data):
-        form_set_initial = []
-        for init in initial:
-            form_set_initial.append(
-                forms.model_to_dict(
-                    init,
-                    fields=self.model_form_class._meta.fields,
-                    exclude=self.model_form_class._meta.exclude
-                )
-            )
-        form_set = self.ArrayFormSet(data, initial=form_set_initial, prefix=self.name)
-        return form_set.has_changed()
-
-    def get_bound_field(self, form, field_name):
-        return ArrayFormBoundField(form, self, field_name)
-
-
-class ArrayFormBoundField(forms.BoundField):
-    def __init__(self, form, field, name):
-        super().__init__(form, field, name)
-
-        data = self.data if form.is_bound else None
-        initial = []
-        if self.initial is not None:
-            for ini in self.initial:
-                if isinstance(ini, Model):
-                    initial.append(
-                        forms.model_to_dict(
-                            ini,
-                            fields=field.model_form_class._meta.fields,
-                            exclude=field.model_form_class._meta.exclude
-                        ))
-
-        self.form_set = field.ArrayFormSet(data, initial=initial, prefix=name)
-
-    def __getitem__(self, idx):
-        if not isinstance(idx, (int, slice)):
-            raise TypeError
-        return self.form_set[idx]
-
-    def __iter__(self):
-        for form in self.form_set:
-            yield form
-
-    def __str__(self):
-        table = format_html_join(
-<<<<<<< HEAD
-            '\n','<tbody>{}</tbody>',
-            ((form.as_table(),)
-             for form in self.form_set))
-        table = format_html(
-            '\n<table class="{}-array-model-field">'
-            '\n{}'
-            '\n</table>',
-            self.name,
-            table)
-        return format_html('{}\n{}',table, self.form_set.management_form)
-=======
-            '\n',
-            '<tbody>{}</tbody>',
-            ((form.as_table(),) for form in self.form_set),
-        )
-        table = format_html(
-            '\n<table class="{}-array-model-field">\n{}\n</table>',
-            self.name,
-            table,
-        )
-        return format_html('{}\n{}\n{}', table, self.form_set.management_form, self.form_set.media)
->>>>>>> 664a92b9
-
-    def __len__(self):
-        return len(self.form_set)
-
-
-class ArrayFormWidget(forms.Widget):
-    def __init__(self, first_field_id, attrs=None):
-        self.first_field_id = first_field_id
-        super().__init__(attrs)
-
-    def render(self, name, value, attrs=None, renderer=None):
-        assert False
-
-    def id_for_label(self, id_):
-        return '{}-0-{}'.format(id_, self.first_field_id)
-
-    def value_from_datadict(self, data, files, name):
-        ret = {key: data[key] for key in data if key.startswith(name)}
-        return ret
-
-    def value_omitted_from_data(self, data, files, name):
-        for key in data:
-            if key.startswith(name):
-                return False
-        return True
-
-
-class EmbeddedModelField(Field):
-    """
-    Allows for the inclusion of an instance of an abstract model as
-    a field inside a document.
-
-    Example:
-
-    class Author(models.Model):
-        name = models.CharField(max_length=100)
-        email = models.CharField(max_length=100)
-
-        class Meta:
-            abstract = True
-
-
-    class AuthorForm(forms.ModelForm):
-        class Meta:
-            model = Author
-            fields = (
-                'name', 'email'
-            )
-
-    class MultipleBlogPosts(models.Model):
-        h1 = models.CharField(max_length=100)
-        content = models.ArrayModelField(
-            model_container=BlogContent,
-            model_form_class=BlogContentForm
-        )
-
-    """
-    empty_strings_allowed = False
-
-    def __init__(self,
-                 model_container: typing.Type[Model],
-                 model_form_class: typing.Type[forms.ModelForm]=None,
-                 model_form_kwargs: dict=None,
-                 admin=None,
-                 request=None,
-                 *args, **kwargs):
-        super().__init__(*args, **kwargs)
-        self.model_container = model_container
-        self.model_form_class = model_form_class
-        self.null = True
-        self.instance = None
-        self.admin = admin
-        self.request = request
-
-        if model_form_kwargs is None:
-            model_form_kwargs = {}
-        self.model_form_kwargs = model_form_kwargs
-
-    def deconstruct(self):
-        name, path, args, kwargs = super().deconstruct()
-        kwargs['model_container'] = self.model_container
-        if self.model_form_class is not None:
-            kwargs['model_form_class'] = self.model_form_class
-        return name, path, args, kwargs
-
-    def pre_save(self, model_instance, add):
-        value = getattr(model_instance, self.attname)
-        if isinstance(value, ModelSubterfuge):
-            return value
-
-        subterfuge = ModelSubterfuge(value)
-        # setattr(model_instance, self.attname, subterfuge)
-        return subterfuge
-
-    def get_db_prep_value(self, value, connection=None, prepared=False):
-        if isinstance(value, dict):
-            return value
-        if isinstance(value, ModelSubterfuge):
-            value = value.subterfuge
-
-        if not isinstance(value, Model):
-            raise ValueError('Value must be instance of Model')
-
-        mdl_ob = {}
-        for fld in value._meta.get_fields():
-            if not useful_field(fld):
-                continue
-            fld_value = getattr(value, fld.attname)
-            mdl_ob[fld.attname] = fld.get_db_prep_value(fld_value, connection, prepared)
-
-        return mdl_ob
-
-    def from_db_value(self, value, expression, connection, context):
-        return self.to_python(value)
-
-    def to_python(self, value):
-        """
-        Overrides Django's default to_python to allow correct
-        translation to instance.
-        """
-        if value is None or isinstance(value, self.model_container):
-            return value
-        assert isinstance(value, dict)
-
-        self.instance = make_mdl(self.model_container, value)
-        return self.instance
-
-    def formfield(self, **kwargs):
-        defaults = {
-            'form_class': EmbeddedFormField,
-            'model_container': self.model_container,
-            'model_form_class': self.model_form_class,
-            'model_form_kw': self.model_form_kwargs,
-            'name': self.attname
-        }
-
-        defaults.update(kwargs)
-        return super().formfield(**defaults)
-
-
-class EmbeddedFormField(forms.MultiValueField):
-    def __init__(self, name, model_form_class, model_form_kw, model_container,
-                 admin=None, request=None, *args, **kwargs):
-        form_fields = []
-        mdl_form_field_names = []
-        widgets = []
-        model_form_kwargs = model_form_kw.copy()
-
-        try:
-            model_form_kwargs['prefix'] = model_form_kwargs['prefix'] + '-' + name
-        except KeyError:
-            model_form_kwargs['prefix'] = name
-
-        initial = kwargs.pop('initial', None)
-        if initial:
-            model_form_kwargs['initial'] = initial
-
-        self.model_form_class = _get_model_form_class(
-            model_form_class, model_container, admin, request)
-        self.model_form_kwargs = model_form_kwargs
-        self.admin = admin
-        self.request = request
-
-        error_messages = {
-            'incomplete': 'Enter all required fields.',
-        }
-
-        self.model_form = self.model_form_class(**model_form_kwargs)
-        for field_name, field in self.model_form.fields.items():
-            if isinstance(field, (forms.ModelChoiceField, forms.ModelMultipleChoiceField)):
-                continue
-            form_fields.append(field)
-            mdl_form_field_names.append(field_name)
-            widgets.append(field.widget)
-
-        widget = EmbeddedFormWidget(mdl_form_field_names, widgets)
-        super().__init__(error_messages=error_messages, fields=form_fields,
-                         widget=widget, require_all_fields=False, *args, **kwargs)
-
-    def compress(self, clean_data_vals):
-        model_field = dict(zip(self.model_form.fields.keys(), clean_data_vals))
-        return self.model_form._meta.model(**model_field)
-
-    def get_bound_field(self, form, field_name):
-        if form.prefix:
-            self.model_form.prefix = '{}-{}'.format(form.prefix, self.model_form.prefix)
-        return EmbeddedFormBoundField(form, self, field_name)
-
-    def bound_data(self, data, initial):
-        if self.disabled:
-            return initial
-        return self.compress(data)
-
-
-class EmbeddedFormBoundField(forms.BoundField):
-    # def __getitem__(self, name):
-    #     return self.field.model_form[name]
-    #
-    # def __getattr__(self, name):
-    #     return getattr(self.field.model_form, name)
-
-    def __str__(self):
-        instance = self.value()
-        model_form = self.field.model_form_class(instance=instance, **self.field.model_form_kwargs)
-
-        return mark_safe(f'<table>\n{ model_form.as_table() }\n</table>')
-
-
-class EmbeddedFormWidget(forms.MultiWidget):
-    def __init__(self, field_names, *args, **kwargs):
-        self.field_names = field_names
-        super().__init__(*args, **kwargs)
-
-    def decompress(self, value):
-        if value is None:
-            return []
-        elif isinstance(value, list):
-            return value
-        elif isinstance(value, Model):
-            return [getattr(value, f_n) for f_n in self.field_names]
-        else:
-            raise forms.ValidationError('Expected model-form')
-
-    def value_from_datadict(self, data, files, name):
-        ret = []
-        for i, wid in enumerate(self.widgets):
-            f_n = '{}-{}'.format(name, self.field_names[i])
-            ret.append(wid.value_from_datadict(
-                data, files, f_n
-            ))
-        return ret
-
-    def value_omitted_from_data(self, data, files, name):
-        return all(
-            widget.value_omitted_from_data(
-                data, files, '{}-{}'.format(name, self.field_names[i])
-            )
-            for i, widget in enumerate(self.widgets)
-        )
-
-class ObjectIdField(AutoField):
-    """
-    For every document inserted into a collection MongoDB internally creates an field.
-    The field can be referenced from within the Model as _id.
-    """
-
-    def __init__(self, *args, **kwargs):
-        id_field_args = {
-            'primary_key': True,
-        }
-        id_field_args.update(kwargs)
-        super().__init__(*args, **id_field_args)
-
-    def get_prep_value(self, value):
-        value = super(AutoField, self).get_prep_value(value)
-        if value is None:
-            return None
-        return value
-
-    def get_db_prep_value(self, value, connection, prepared=False):
-        return self.to_python(value)
-
-    def to_python(self, value):
-        if isinstance(value, str):
-            return ObjectId(value)
-        return value
-
-
-def create_reverse_array_reference_manager(superclass, rel):
-    pass
-
-def create_forward_array_reference_manager(superclass, rel):
-
-    if issubclass(superclass, DjongoManager):
-        baseclass = superclass
-    else:
-        baseclass = type('baseclass', (DjongoManager, superclass), {})
-
-    class ArrayReferenceManager(baseclass):
-
-        def __init__(self, instance):
-            super().__init__()
-
-            self.instance = instance
-            self.model = rel.model
-            self.field = rel.field
-            self.instance_manager = DjongoManager()
-            self.instance_manager.model = instance
-            name = self.field.related_fields[0][1].attname
-            ids = getattr(instance, self.field.attname) or []
-
-            self.core_filters = {f'{name}__in': ids}
-
-        def add(self, *objs):
-
-            fks = getattr(self.instance, self.field.attname)
-            if fks is None:
-                fks = set()
-                setattr(self.instance, self.field.attname, fks)
-
-            new_fks = set()
-            for obj in objs:
-                for lh_field, rh_field in self.field.related_fields:
-                    new_fks.add(getattr(obj, rh_field.attname))
-            fks.update(new_fks)
-
-            remote_field = self.field.remote_field
-            db = router.db_for_write(self.instance.__class__, instance=self.instance)
-            self.instance_manager.db_manager(db).mongo_update(
-                {self.instance._meta.pk.name: self.instance.pk},
-                {
-                    '$addToSet': {
-                        self.field.attname: {
-                            '$each': list(new_fks)
-                        }
-                    }
-                }
-            )
-
-
-        def remove(self, *objs):
-            pass
-
-        def clear(self):
-            pass
-
-    return ArrayReferenceManager
-
-class ReverseArrayReferenceDescriptor(ReverseManyToOneDescriptor):
-
-    @cached_property
-    def related_manager_cls(self):
-        related_model = self.rel.related_model
-
-        return create_reverse_array_reference_manager(
-            related_model._default_manager.__class__,
-            self.rel,
-        )
-
-class ArrayReferenceDescriptor(ForwardManyToOneDescriptor):
-
-    @cached_property
-    def related_manager_cls(self):
-        related_model = self.field.related_model
-
-        return create_forward_array_reference_manager(
-            related_model._default_manager.__class__,
-            self.field.remote_field,
-        )
-
-    def __get__(self, instance, cls=None):
-        """
-        Get the related objects through the reverse relation.
-
-        With the example above, when getting ``parent.children``:
-
-        - ``self`` is the descriptor managing the ``children`` attribute
-        - ``instance`` is the ``parent`` instance
-        - ``cls`` is the ``Parent`` class (unused)
-        """
-        if instance is None:
-            return self
-
-        return self.related_manager_cls(instance)
-
-# class ArrayManyToManyField(ManyToManyField):
-#
-#     def contribute_to_class(self, cls, name, **kwargs):
-#         super().contribute_to_class(cls, name, **kwargs)
-#         setattr(cls, self.name, ArrayManyToManyDescriptor(self.remote_field, reverse=False))
-
-
-class ArrayReferenceField(ForeignKey):
-    """
-    When the entry gets saved, only a reference to the primary_key of the model is saved in the array.
-    For all practical aspects, the ArrayReferenceField behaves like a Django ManyToManyField.
-    """
-
-    many_to_many = False
-    many_to_one = True
-    one_to_many = False
-    one_to_one = False
-    # rel_class = ManyToManyRel
-    related_accessor_class = ReverseArrayReferenceDescriptor
-    forward_related_accessor_class = ArrayReferenceDescriptor
-
-    def __init__(self, to, on_delete=None, related_name=None, related_query_name=None,
-                 limit_choices_to=None, parent_link=False, to_field=None,
-                 db_constraint=True, **kwargs):
-
-        on_delete = on_delete or CASCADE
-        super().__init__(to, on_delete=on_delete, related_name=related_name,
-                         related_query_name=related_query_name,
-                         limit_choices_to=limit_choices_to,
-                         parent_link=parent_link, to_field=to_field,
-                         db_constraint=db_constraint, **kwargs)
-
-        self.concrete = False
-
-    # def contribute_to_class(self, cls, name, private_only=False, **kwargs):
-    #     super().contribute_to_class(cls, name, private_only, **kwargs)
-    #     cls._meta.local_fields.remove(self)
-
-    def get_db_prep_value(self, value, connection, prepared=False):
-        if value is None:
-            return []
-        return value
-        # return super().get_db_prep_value(value, connection, prepared)
-
-    def get_db_prep_save(self, value, connection):
-        if value is None:
-            return []
-        return list(value)
-
-
-class GenericReferenceField(FieldCacheMixin):
-    pass
+"""
+The standard way of using djongo is to import models.py
+in place of Django's standard models module.
+
+Djongo Fields is where custom fields for working with
+MongoDB is defined.
+
+ - EmbeddedModelField
+ - ArrayModelField
+ - ArrayReferenceField
+ - GenericReferenceField
+
+These are the main fields for working with MongoDB.
+"""
+
+from bson import ObjectId
+from django.db.models import (
+    Manager, Model, Field, AutoField,
+    ForeignKey, CASCADE, BigAutoField
+)
+from django import forms
+from django.core.exceptions import ValidationError
+from django.db import router
+from django.db import connections as pymongo_connections
+import typing
+import inspect
+import functools
+
+from django.db.models.fields.mixins import FieldCacheMixin
+from django.forms import modelform_factory
+from django.utils.html import format_html_join, format_html
+from pymongo.collection import Collection
+
+from django.db.models.fields.related import RelatedField
+from django.db.models.fields.related_descriptors import ForwardManyToOneDescriptor, ManyToManyDescriptor, \
+    create_forward_many_to_many_manager, ReverseManyToOneDescriptor
+from django.utils.functional import cached_property
+from django.utils.safestring import mark_safe
+
+
+def make_mdl(model, model_dict):
+    """
+    Builds an instance of model from the model_dict.
+    """
+    for field_name in model_dict:
+        field = model._meta.get_field(field_name)
+        model_dict[field_name] = field.to_python(model_dict[field_name])
+
+    return model(**model_dict)
+
+
+def useful_field(field):
+    return field.concrete and not (field.is_relation
+                                   or isinstance(field, (AutoField, BigAutoField)))
+
+
+class ModelSubterfuge:
+
+    def __init__(self, embedded_model):
+        self.subterfuge = embedded_model
+
+
+class DjongoManager(Manager):
+    """
+    This modified manager allows to issue Mongo functions by prefixing
+    them with 'mongo_'.
+
+    This module allows methods to be passed directly to pymongo.
+    """
+    def __getattr__(self, name):
+        if name.startswith('mongo'):
+            name = name[6:]
+            cli = (
+                pymongo_connections[self.db]
+                .cursor()
+                .db_conn[self.model
+                         ._meta.db_table]
+            )
+            return getattr(cli, name)
+        else:
+            return super().__getattr__(name)
+
+
+class ListField(Field):
+    """
+    MongoDB allows the saving of arbitrary data inside it's embedded array. The `ListField` is useful in such cases.
+    """
+    empty_strings_allowed = False
+
+    def __init__(self, *args, **kwargs):
+        self._value = []
+        super().__init__(*args, **kwargs)
+
+    def __set__(self, instance, value):
+        if not isinstance(value, list):
+            raise ValueError('Value must be a list')
+
+        self._value = value
+
+    def __get__(self, instance, owner):
+        return self._value
+
+    def get_db_prep_value(self, value, connection, prepared=False):
+        if prepared:
+            return value
+
+        if not isinstance(value, list):
+            raise ValueError('Value must be a list')
+
+        return value
+
+
+class ArrayModelField(Field):
+    """
+    Implements an array of objects inside the document.
+
+    The allowed object type is defined on model declaration. The
+    declared instance will accept a python list of instances of the
+    given model as its contents.
+
+    The model of the container must be declared as abstract, thus should
+    not be treated as a collection of its own.
+
+    Example:
+
+    class Author(models.Model):
+        name = models.CharField(max_length=100)
+        email = models.CharField(max_length=100)
+
+        class Meta:
+            abstract = True
+
+
+    class AuthorForm(forms.ModelForm):
+        class Meta:
+            model = Author
+            fields = (
+                'name', 'email'
+            )
+
+    class MultipleBlogPosts(models.Model):
+        h1 = models.CharField(max_length=100)
+        content = models.ArrayModelField(
+            model_container=BlogContent,
+            model_form_class=BlogContentForm
+        )
+
+    """
+
+    empty_strings_allowed = False
+
+    def __init__(self,
+                 model_container: typing.Type[Model],
+                 model_form_class: typing.Type[forms.ModelForm] = None,
+                 model_form_kwargs_l: dict = None,
+                 *args, **kwargs):
+        super().__init__(*args, **kwargs)
+        self.model_container = model_container
+        self.model_form_class = model_form_class
+
+        if model_form_kwargs_l is None:
+            model_form_kwargs_l = {}
+        self.model_form_kwargs_l = model_form_kwargs_l
+
+    def deconstruct(self):
+        name, path, args, kwargs = super().deconstruct()
+        kwargs['model_container'] = self.model_container
+
+        if self.model_form_class is not None:
+            kwargs['model_form_class'] = self.model_form_class
+
+        if self.model_form_kwargs_l:
+            kwargs['model_form_kwargs_l'] = self.model_form_kwargs_l
+
+        return name, path, args, kwargs
+
+    def get_db_prep_value(self, value, connection, prepared=False):
+        if prepared:
+            return value
+
+        if not isinstance(value, list):
+            raise ValueError('Value must be a list')
+
+        ret = []
+        for a_mdl in value:
+            mdl_ob = {}
+            if not isinstance(a_mdl, Model):
+                raise ValueError('Array items must be Model instances')
+            for fld in a_mdl._meta.get_fields():
+                if not useful_field(fld):
+                    continue
+                fld_value = getattr(a_mdl, fld.attname)
+                mdl_ob[fld.attname] = fld.get_db_prep_value(fld_value, connection, prepared)
+            ret.append(mdl_ob)
+
+        return ret
+
+    def from_db_value(self, value, expression, connection, context):
+        return self.to_python(value)
+
+    def to_python(self, value):
+        """
+        Overrides standard to_python method from django models to allow
+        correct translation of Mongo array to a python list.
+        """
+        if value is None:
+            return value
+
+        assert isinstance(value, list)
+        ret = []
+        for mdl_dict in value:
+            if isinstance(mdl_dict, self.model_container):
+                ret.append(mdl_dict)
+                continue
+            mdl = make_mdl(self.model_container, mdl_dict)
+            ret.append(mdl)
+
+        return ret
+
+    def formfield(self, **kwargs):
+        """
+        Returns the formfield for the array.
+        """
+        defaults = {
+            'form_class': ArrayFormField,
+            'model_container': self.model_container,
+            'model_form_class': self.model_form_class,
+            'name': self.attname,
+            'mdl_form_kw_l': self.model_form_kwargs_l
+
+        }
+        defaults.update(kwargs)
+        return super().formfield(**defaults)
+
+    def validate(self, value, model_instance):
+        super().validate(value, model_instance)
+        errors = []
+        for mdl in value:
+            try:
+                mdl.full_clean()
+            except ValidationError as e:
+                errors.append(e)
+        if errors:
+            raise ValidationError(errors)
+
+
+def _get_model_form_class(model_form_class, model_container, admin, request):
+    if not model_form_class:
+        form_kwargs = dict(
+            form=forms.ModelForm,
+            fields=forms.ALL_FIELDS,
+        )
+
+        if admin and request:
+            form_kwargs['formfield_callback'] = functools.partial(
+                admin.formfield_for_dbfield, request=request)
+
+        model_form_class = modelform_factory(model_container, **form_kwargs)
+
+    return model_form_class
+
+
+class ArrayFormField(forms.Field):
+    def __init__(self, name, model_form_class, model_container, mdl_form_kw_l,
+                 widget=None, admin=None, request=None, *args, **kwargs):
+
+        self.name = name
+        self.model_container = model_container
+        self.model_form_class = _get_model_form_class(
+            model_form_class, model_container, admin, request)
+        self.mdl_form_kw_l = mdl_form_kw_l
+        self.admin = admin
+        self.request = request
+
+        if not widget:
+            widget = ArrayFormWidget(self.model_form_class.__name__)
+
+        error_messages = {
+            'incomplete': 'Enter all required fields.',
+        }
+
+        self.ArrayFormSet = forms.formset_factory(
+            self.model_form_class, can_delete=True)
+        super().__init__(error_messages=error_messages,
+                         widget=widget, *args, **kwargs)
+
+    def clean(self, value):
+        if not value:
+            return []
+
+        form_set = self.ArrayFormSet(value, prefix=self.name)
+        if form_set.is_valid():
+            ret = []
+            for itm in form_set.cleaned_data:
+                if itm.get('DELETE', True):
+                    continue
+                itm.pop('DELETE')
+                ret.append(self.model_form_class._meta.model(**itm))
+            return ret
+
+        else:
+            raise ValidationError(form_set.errors + form_set.non_form_errors())
+
+    def has_changed(self, initial, data):
+        form_set_initial = []
+        for init in initial:
+            form_set_initial.append(
+                forms.model_to_dict(
+                    init,
+                    fields=self.model_form_class._meta.fields,
+                    exclude=self.model_form_class._meta.exclude
+                )
+            )
+        form_set = self.ArrayFormSet(data, initial=form_set_initial, prefix=self.name)
+        return form_set.has_changed()
+
+    def get_bound_field(self, form, field_name):
+        return ArrayFormBoundField(form, self, field_name)
+
+
+class ArrayFormBoundField(forms.BoundField):
+    def __init__(self, form, field, name):
+        super().__init__(form, field, name)
+
+        data = self.data if form.is_bound else None
+        initial = []
+        if self.initial is not None:
+            for ini in self.initial:
+                if isinstance(ini, Model):
+                    initial.append(
+                        forms.model_to_dict(
+                            ini,
+                            fields=field.model_form_class._meta.fields,
+                            exclude=field.model_form_class._meta.exclude
+                        ))
+
+        self.form_set = field.ArrayFormSet(data, initial=initial, prefix=name)
+
+    def __getitem__(self, idx):
+        if not isinstance(idx, (int, slice)):
+            raise TypeError
+        return self.form_set[idx]
+
+    def __iter__(self):
+        for form in self.form_set:
+            yield form
+
+    def __str__(self):
+        table = format_html_join(
+            '\n','<tbody>{}</tbody>',
+            ((form.as_table(),)
+             for form in self.form_set))
+        table = format_html(
+            '\n<table class="{}-array-model-field">'
+            '\n{}'
+            '\n</table>',
+            self.name,
+            table)
+        return format_html('{}\n{}',table, self.form_set.management_form)
+
+    def __len__(self):
+        return len(self.form_set)
+
+
+class ArrayFormWidget(forms.Widget):
+    def __init__(self, first_field_id, attrs=None):
+        self.first_field_id = first_field_id
+        super().__init__(attrs)
+
+    def render(self, name, value, attrs=None, renderer=None):
+        assert False
+
+    def id_for_label(self, id_):
+        return '{}-0-{}'.format(id_, self.first_field_id)
+
+    def value_from_datadict(self, data, files, name):
+        ret = {key: data[key] for key in data if key.startswith(name)}
+        return ret
+
+    def value_omitted_from_data(self, data, files, name):
+        for key in data:
+            if key.startswith(name):
+                return False
+        return True
+
+
+class EmbeddedModelField(Field):
+    """
+    Allows for the inclusion of an instance of an abstract model as
+    a field inside a document.
+
+    Example:
+
+    class Author(models.Model):
+        name = models.CharField(max_length=100)
+        email = models.CharField(max_length=100)
+
+        class Meta:
+            abstract = True
+
+
+    class AuthorForm(forms.ModelForm):
+        class Meta:
+            model = Author
+            fields = (
+                'name', 'email'
+            )
+
+    class MultipleBlogPosts(models.Model):
+        h1 = models.CharField(max_length=100)
+        content = models.ArrayModelField(
+            model_container=BlogContent,
+            model_form_class=BlogContentForm
+        )
+
+    """
+    empty_strings_allowed = False
+
+    def __init__(self,
+                 model_container: typing.Type[Model],
+                 model_form_class: typing.Type[forms.ModelForm]=None,
+                 model_form_kwargs: dict=None,
+                 admin=None,
+                 request=None,
+                 *args, **kwargs):
+        super().__init__(*args, **kwargs)
+        self.model_container = model_container
+        self.model_form_class = model_form_class
+        self.null = True
+        self.instance = None
+        self.admin = admin
+        self.request = request
+
+        if model_form_kwargs is None:
+            model_form_kwargs = {}
+        self.model_form_kwargs = model_form_kwargs
+
+    def deconstruct(self):
+        name, path, args, kwargs = super().deconstruct()
+        kwargs['model_container'] = self.model_container
+        if self.model_form_class is not None:
+            kwargs['model_form_class'] = self.model_form_class
+        return name, path, args, kwargs
+
+    def pre_save(self, model_instance, add):
+        value = getattr(model_instance, self.attname)
+        if isinstance(value, ModelSubterfuge):
+            return value
+
+        subterfuge = ModelSubterfuge(value)
+        # setattr(model_instance, self.attname, subterfuge)
+        return subterfuge
+
+    def get_db_prep_value(self, value, connection=None, prepared=False):
+        if isinstance(value, dict):
+            return value
+        if isinstance(value, ModelSubterfuge):
+            value = value.subterfuge
+
+        if not isinstance(value, Model):
+            raise ValueError('Value must be instance of Model')
+
+        mdl_ob = {}
+        for fld in value._meta.get_fields():
+            if not useful_field(fld):
+                continue
+            fld_value = getattr(value, fld.attname)
+            mdl_ob[fld.attname] = fld.get_db_prep_value(fld_value, connection, prepared)
+
+        return mdl_ob
+
+    def from_db_value(self, value, expression, connection, context):
+        return self.to_python(value)
+
+    def to_python(self, value):
+        """
+        Overrides Django's default to_python to allow correct
+        translation to instance.
+        """
+        if value is None or isinstance(value, self.model_container):
+            return value
+        assert isinstance(value, dict)
+
+        self.instance = make_mdl(self.model_container, value)
+        return self.instance
+
+    def formfield(self, **kwargs):
+        defaults = {
+            'form_class': EmbeddedFormField,
+            'model_container': self.model_container,
+            'model_form_class': self.model_form_class,
+            'model_form_kw': self.model_form_kwargs,
+            'name': self.attname
+        }
+
+        defaults.update(kwargs)
+        return super().formfield(**defaults)
+
+
+class EmbeddedFormField(forms.MultiValueField):
+    def __init__(self, name, model_form_class, model_form_kw, model_container,
+                 admin=None, request=None, *args, **kwargs):
+        form_fields = []
+        mdl_form_field_names = []
+        widgets = []
+        model_form_kwargs = model_form_kw.copy()
+
+        try:
+            model_form_kwargs['prefix'] = model_form_kwargs['prefix'] + '-' + name
+        except KeyError:
+            model_form_kwargs['prefix'] = name
+
+        initial = kwargs.pop('initial', None)
+        if initial:
+            model_form_kwargs['initial'] = initial
+
+        self.model_form_class = _get_model_form_class(
+            model_form_class, model_container, admin, request)
+        self.model_form_kwargs = model_form_kwargs
+        self.admin = admin
+        self.request = request
+
+        error_messages = {
+            'incomplete': 'Enter all required fields.',
+        }
+
+        self.model_form = self.model_form_class(**model_form_kwargs)
+        for field_name, field in self.model_form.fields.items():
+            if isinstance(field, (forms.ModelChoiceField, forms.ModelMultipleChoiceField)):
+                continue
+            form_fields.append(field)
+            mdl_form_field_names.append(field_name)
+            widgets.append(field.widget)
+
+        widget = EmbeddedFormWidget(mdl_form_field_names, widgets)
+        super().__init__(error_messages=error_messages, fields=form_fields,
+                         widget=widget, require_all_fields=False, *args, **kwargs)
+
+    def compress(self, clean_data_vals):
+        model_field = dict(zip(self.model_form.fields.keys(), clean_data_vals))
+        return self.model_form._meta.model(**model_field)
+
+    def get_bound_field(self, form, field_name):
+        if form.prefix:
+            self.model_form.prefix = '{}-{}'.format(form.prefix, self.model_form.prefix)
+        return EmbeddedFormBoundField(form, self, field_name)
+
+    def bound_data(self, data, initial):
+        if self.disabled:
+            return initial
+        return self.compress(data)
+
+
+class EmbeddedFormBoundField(forms.BoundField):
+    # def __getitem__(self, name):
+    #     return self.field.model_form[name]
+    #
+    # def __getattr__(self, name):
+    #     return getattr(self.field.model_form, name)
+
+    def __str__(self):
+        instance = self.value()
+        model_form = self.field.model_form_class(instance=instance, **self.field.model_form_kwargs)
+
+        return mark_safe(f'<table>\n{ model_form.as_table() }\n</table>')
+
+
+class EmbeddedFormWidget(forms.MultiWidget):
+    def __init__(self, field_names, *args, **kwargs):
+        self.field_names = field_names
+        super().__init__(*args, **kwargs)
+
+    def decompress(self, value):
+        if value is None:
+            return []
+        elif isinstance(value, list):
+            return value
+        elif isinstance(value, Model):
+            return [getattr(value, f_n) for f_n in self.field_names]
+        else:
+            raise forms.ValidationError('Expected model-form')
+
+    def value_from_datadict(self, data, files, name):
+        ret = []
+        for i, wid in enumerate(self.widgets):
+            f_n = '{}-{}'.format(name, self.field_names[i])
+            ret.append(wid.value_from_datadict(
+                data, files, f_n
+            ))
+        return ret
+
+    def value_omitted_from_data(self, data, files, name):
+        return all(
+            widget.value_omitted_from_data(
+                data, files, '{}-{}'.format(name, self.field_names[i])
+            )
+            for i, widget in enumerate(self.widgets)
+        )
+
+class ObjectIdField(AutoField):
+    """
+    For every document inserted into a collection MongoDB internally creates an field.
+    The field can be referenced from within the Model as _id.
+    """
+
+    def __init__(self, *args, **kwargs):
+        id_field_args = {
+            'primary_key': True,
+        }
+        id_field_args.update(kwargs)
+        super().__init__(*args, **id_field_args)
+
+    def get_prep_value(self, value):
+        value = super(AutoField, self).get_prep_value(value)
+        if value is None:
+            return None
+        return value
+
+    def get_db_prep_value(self, value, connection, prepared=False):
+        return self.to_python(value)
+
+    def to_python(self, value):
+        if isinstance(value, str):
+            return ObjectId(value)
+        return value
+
+
+def create_reverse_array_reference_manager(superclass, rel):
+    pass
+
+def create_forward_array_reference_manager(superclass, rel):
+
+    if issubclass(superclass, DjongoManager):
+        baseclass = superclass
+    else:
+        baseclass = type('baseclass', (DjongoManager, superclass), {})
+
+    class ArrayReferenceManager(baseclass):
+
+        def __init__(self, instance):
+            super().__init__()
+
+            self.instance = instance
+            self.model = rel.model
+            self.field = rel.field
+            self.instance_manager = DjongoManager()
+            self.instance_manager.model = instance
+            name = self.field.related_fields[0][1].attname
+            ids = getattr(instance, self.field.attname) or []
+
+            self.core_filters = {f'{name}__in': ids}
+
+        def add(self, *objs):
+
+            fks = getattr(self.instance, self.field.attname)
+            if fks is None:
+                fks = set()
+                setattr(self.instance, self.field.attname, fks)
+
+            new_fks = set()
+            for obj in objs:
+                for lh_field, rh_field in self.field.related_fields:
+                    new_fks.add(getattr(obj, rh_field.attname))
+            fks.update(new_fks)
+
+            remote_field = self.field.remote_field
+            db = router.db_for_write(self.instance.__class__, instance=self.instance)
+            self.instance_manager.db_manager(db).mongo_update(
+                {self.instance._meta.pk.name: self.instance.pk},
+                {
+                    '$addToSet': {
+                        self.field.attname: {
+                            '$each': list(new_fks)
+                        }
+                    }
+                }
+            )
+
+
+        def remove(self, *objs):
+            pass
+
+        def clear(self):
+            pass
+
+    return ArrayReferenceManager
+
+class ReverseArrayReferenceDescriptor(ReverseManyToOneDescriptor):
+
+    @cached_property
+    def related_manager_cls(self):
+        related_model = self.rel.related_model
+
+        return create_reverse_array_reference_manager(
+            related_model._default_manager.__class__,
+            self.rel,
+        )
+
+class ArrayReferenceDescriptor(ForwardManyToOneDescriptor):
+
+    @cached_property
+    def related_manager_cls(self):
+        related_model = self.field.related_model
+
+        return create_forward_array_reference_manager(
+            related_model._default_manager.__class__,
+            self.field.remote_field,
+        )
+
+    def __get__(self, instance, cls=None):
+        """
+        Get the related objects through the reverse relation.
+
+        With the example above, when getting ``parent.children``:
+
+        - ``self`` is the descriptor managing the ``children`` attribute
+        - ``instance`` is the ``parent`` instance
+        - ``cls`` is the ``Parent`` class (unused)
+        """
+        if instance is None:
+            return self
+
+        return self.related_manager_cls(instance)
+
+# class ArrayManyToManyField(ManyToManyField):
+#
+#     def contribute_to_class(self, cls, name, **kwargs):
+#         super().contribute_to_class(cls, name, **kwargs)
+#         setattr(cls, self.name, ArrayManyToManyDescriptor(self.remote_field, reverse=False))
+
+
+class ArrayReferenceField(ForeignKey):
+    """
+    When the entry gets saved, only a reference to the primary_key of the model is saved in the array.
+    For all practical aspects, the ArrayReferenceField behaves like a Django ManyToManyField.
+    """
+
+    many_to_many = False
+    many_to_one = True
+    one_to_many = False
+    one_to_one = False
+    # rel_class = ManyToManyRel
+    related_accessor_class = ReverseArrayReferenceDescriptor
+    forward_related_accessor_class = ArrayReferenceDescriptor
+
+    def __init__(self, to, on_delete=None, related_name=None, related_query_name=None,
+                 limit_choices_to=None, parent_link=False, to_field=None,
+                 db_constraint=True, **kwargs):
+
+        on_delete = on_delete or CASCADE
+        super().__init__(to, on_delete=on_delete, related_name=related_name,
+                         related_query_name=related_query_name,
+                         limit_choices_to=limit_choices_to,
+                         parent_link=parent_link, to_field=to_field,
+                         db_constraint=db_constraint, **kwargs)
+
+        self.concrete = False
+
+    # def contribute_to_class(self, cls, name, private_only=False, **kwargs):
+    #     super().contribute_to_class(cls, name, private_only, **kwargs)
+    #     cls._meta.local_fields.remove(self)
+
+    def get_db_prep_value(self, value, connection, prepared=False):
+        if value is None:
+            return []
+        return value
+        # return super().get_db_prep_value(value, connection, prepared)
+
+    def get_db_prep_save(self, value, connection):
+        if value is None:
+            return []
+        return list(value)
+
+
+class GenericReferenceField(FieldCacheMixin):
+    pass