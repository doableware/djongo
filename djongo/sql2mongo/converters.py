# THIS FILE WAS CHANGED ON - 14 Apr 2022

import abc
<<<<<<< HEAD
import ast
=======
>>>>>>> f4bfb1ad
from collections import OrderedDict
from typing import Union as U, List, Optional as O

from sqlparse import tokens, parse as sqlparse
from sqlparse.sql import Parenthesis

from . import query as query_module
from .functions import SQLFunc, CountFuncAll
from .operators import WhereOp
from .sql_tokens import SQLIdentifier, SQLConstIdentifier, SQLComparison, SQLToken, SQLStatement
from ..exceptions import SQLDecodeError


class Converter:

    @abc.abstractmethod
    def __init__(
            self,
            query: U['query_module.SelectQuery',
                     'query_module.BaseQuery'],
            statement: SQLStatement
    ):
        self.query = query
        self.statement = statement
        self.end_id = None
        self.parse()

    def parse(self):
        raise NotImplementedError

    def to_mongo(self):
        raise NotImplementedError


class ColumnSelectConverter(Converter):
    def __init__(self, query, statement):
        self.select_all = False
        self.num_columns = 0

        self.sql_tokens: List[
            U[SQLIdentifier, SQLFunc]
        ] = []
        super().__init__(query, statement)

    def parse(self):
        tok = self.statement.next()

        if tok.match(tokens.Keyword, 'DISTINCT'):
            self.query.distinct = DistinctConverter(self.query, self.statement)

        else:
            for sql_token in SQLToken.tokens2sql(tok, self.query):
                self.sql_tokens.append(sql_token)

    def to_mongo(self):
        doc = [selected.column for selected in self.sql_tokens]
        return {'projection': doc}


class AggColumnSelectConverter(ColumnSelectConverter):

    def to_mongo(self):
        project = {}

        if any(isinstance(tok, SQLFunc) for tok in self.sql_tokens):
            # A SELECT func without groupby clause still needs a groupby
            # in MongoDB
            return self._using_group_by()

        elif isinstance(self.sql_tokens[0], SQLConstIdentifier):
            project[self.sql_tokens[0].alias] = self.sql_tokens[0].to_mongo()
        else:
            for selected in self.sql_tokens:
                project[selected.field] = True

        return [{'$project': project}]

    def _using_group_by(self):
        group = {'_id': None}
        project = {'_id': False}
        has_agg_distinct = any(getattr(selected, 'is_agg_distinct', False) for selected in self.sql_tokens)

        ## FIX: agg(distinct) handler
        pipeline = self._handle_agg_distinct(group, project) if has_agg_distinct \
            else self._handle_agg(group, project)

        return pipeline

    def _get_alias(self, token):
        return token.alias or str(token.__hash__())

    def _handle_agg_distinct_token(self, token, group, project):
        if isinstance(token, SQLFunc) and getattr(token, 'is_agg_distinct', False):
            # token = agg(distinct col)
            key = self._get_alias(token)
            field = f'${token.column}' if token.column == token.table else f'${token.field}'
            group1 = {'_id': field, key: token.to_mongo()}
            group2 = {'_id': None, key: ast.literal_eval(str(token.to_mongo()).replace(field, f'${key}'))}
            pipeline = [{'$group': group1}, {'$group': group2}]
        elif isinstance(token, SQLFunc) and not getattr(token, 'is_agg_distinct', False):
            # token = agg(col)
            key = self._get_alias(token)
            group[key] = token.to_mongo()
            pipeline = [{'$group': group}]
        else:  # token = col
            key = token.field
            pipeline = [{'$group': group}]
        project[key] = True
        return pipeline, key

    def _handle_agg_distinct(self, group, project):
        pipelines, keys = zip(*[self._handle_agg_distinct_token(token, group, project) for token in self.sql_tokens])

        if len(pipelines) == 1:
            return pipelines[0] + [{'$project': project}]

        # use $facet when there are multiple selected columns
        facet, project = {}, {}
        for idx, pipeline in enumerate(pipelines):
            facet[str(idx)] = pipeline
            project[keys[idx]] = {'$arrayElemAt': [f"${idx}.{keys[idx]}", 0]}
        return [{'$facet': facet}, {'$project': project}]

    def _handle_agg(self, group, project):
        for selected in self.sql_tokens:
            if isinstance(selected, SQLFunc):
                alias = self._get_alias(selected)
                group[alias] = selected.to_mongo()
                project[alias] = True
            else:
                project[selected.field] = True
        return [{'$group': group}, {'$project': project}]


class FromConverter(Converter):

    def parse(self):
        tok = self.statement.next()
        sql = SQLToken.token2sql(tok, self.query)
        self.query.left_table = sql.table


class WhereConverter(Converter):
    nested_op: 'WhereOp' = None
    op: 'WhereOp' = None

    def parse(self):
        tok = self.statement.current_token
        self.op = WhereOp(
            statement=SQLStatement(tok),
            query=self.query,
            params=self.query.params
        )

    def to_mongo(self):
        return {'filter': self.op.to_mongo()}


class AggWhereConverter(WhereConverter):

    def to_mongo(self):
        return {'$match': self.op.to_mongo()}


class JoinConverter(Converter):

    @abc.abstractmethod
    def __init__(self, *args):
        self.left_table: O[str] = None
        self.right_table: O[str] = None
        self.left_column: O[str] = None
        self.right_column: O[str] = None
        super().__init__(*args)

    def parse(self):
        tok = self.statement.next()
        sql = SQLToken.token2sql(tok, self.query)
        right_table = self.right_table = sql.table

        tok = self.statement.next()
        if not tok.match(tokens.Keyword, 'ON'):
            raise SQLDecodeError

        tok = self.statement.next()
        if isinstance(tok, Parenthesis):
            tok = tok[1]

        sql = SQLToken.token2sql(tok, self.query)
        if right_table == sql.right_table:
            self.left_table = sql.left_table
            self.left_column = sql.left_column
            self.right_column = sql.right_column
        else:
            self.left_table = sql.right_table
            self.left_column = sql.right_column
            self.right_column = sql.left_column

    def _lookup(self):
        if self.left_table == self.query.left_table:
            local_field = self.left_column
        else:
            local_field = f'{self.left_table}.{self.left_column}'

        lookup = {
            '$lookup': {
                'from': self.right_table,
                'localField': local_field,
                'foreignField': self.right_column,
                'as': self.right_table
            }
        }

        return lookup


class InnerJoinConverter(JoinConverter):

    def __init__(self, *args):
        super().__init__(*args)

    def to_mongo(self):
        if self.left_table == self.query.left_table:
            match_field = self.left_column
        else:
            match_field = f'{self.left_table}.{self.left_column}'

        lookup = self._lookup()
        pipeline = [
            {
                '$match': {
                    match_field: {
                        '$ne': None,
                        '$exists': True
                    }
                }
            },
            lookup,
            {
                '$unwind': '$' + self.right_table
            }
        ]

        return pipeline


class OuterJoinConverter(JoinConverter):

    def __init__(self, *args):
        super().__init__(*args)

    def _null_fields(self, table):
        toks = self.query.selected_columns.sql_tokens
        fields = {}
        for tok in toks:
            if not isinstance(tok, CountFuncAll) and tok.table == table:
                fields[tok.column] = None
        return fields

    def to_mongo(self):
        lookup = self._lookup()
        null_fields = self._null_fields(self.right_table)

        pipeline = [
            lookup,
            {
                '$unwind': {
                    'path': '$' + self.right_table,
                    'preserveNullAndEmptyArrays': True
                }
            },
            {
                '$addFields': {
                    self.right_table: {
                        '$ifNull': ['$' + self.right_table, null_fields]
                    }
                }
            }
        ]

        return pipeline


class LimitConverter(Converter):
    def __init__(self, *args):
        self.limit: O[int] = None
        super().__init__(*args)

    def parse(self):
        tok = self.statement.next()
        self.limit = int(tok.value)

    def to_mongo(self):
        return {'limit': self.limit}


class AggLimitConverter(LimitConverter):

    def to_mongo(self):
        return {'$limit': self.limit}


class OrderConverter(Converter):
    def __init__(self, *args):
        self.columns: List[SQLIdentifier] = []
        super().__init__(*args)

    def parse(self):
        tok = self.statement.next()
        self.columns.extend(SQLToken.tokens2sql(tok, self.query))

    def to_mongo(self):
        sort = [(tok.column, tok.order) for tok in self.columns]
        return {'sort': sort}


class SetConverter(Converter):

    def __init__(self, *args):
        self.sql_tokens: List[SQLComparison] = []
        super().__init__(*args)

    def parse(self):
        tok = self.statement.next()
        self.sql_tokens.extend(SQLToken.tokens2sql(tok, self.query))

    def to_mongo(self):
        return {
            'update': {
                '$set': {
                    sql.left_column: self.query.params[sql.rhs_indexes]
                    if sql.rhs_indexes is not None else None
                    for sql in self.sql_tokens}
            }
        }


class AggOrderConverter(OrderConverter):

    def to_mongo(self):
        sort = OrderedDict()
        for tok in self.columns:
            sort[tok.field] = tok.order

        return {'$sort': sort}


class _Tokens2Id:
    sql_tokens: List[
        U[SQLIdentifier, SQLFunc]
    ]
    query: U['query_module.SelectQuery',
             'query_module.BaseQuery']

    def to_id(self):
        _id = {}
        for iden in self.sql_tokens:
            ## FIX: FUNC('__col1')...FROM(SUBQUERY) syntax (fields weren't being renamed for outer query to refer)
            if iden.alias:
                _id[iden.alias] = f'${iden.field}'
            elif iden.column == iden.field:
                _id[iden.field] = f'${iden.field}'
            else:
                try:
                    _id[iden.table][iden.column] = f'${iden.field}'
                except KeyError:
                    _id[iden.table] = {iden.column: f'${iden.field}'}
            # if iden.table == self.query.left_table:
            #     _id[iden.column] = f'${iden.column}'
            # else:
            #     mongo_field = f'${iden.table}.{iden.column}'
            #     try:
            #         _id[iden.table][iden.column] = mongo_field
            #     except KeyError:
            #         _id[iden.table] = {iden.column: mongo_field}

        return _id


class DistinctConverter(ColumnSelectConverter, _Tokens2Id):
    def __init__(self, *args):
        super().__init__(*args)

    def to_mongo(self):
        _id = self.to_id()

        return [
            {
                '$group': {
                    '_id': _id
                }
            },
            {
                '$replaceRoot': {
                    'newRoot': '$_id'
                }
            }
        ]


class NestedInQueryConverter(Converter):

    def __init__(self, token, *args):
        self._token = token
        self._in_query: O['query_module.SelectQuery'] = None
        super().__init__(*args)

    def parse(self):
        from .query import SelectQuery

        self._in_query = SelectQuery(
            self.query.db,
            self.query.connection_properties,
            sqlparse(self._token.value[1:-1])[0],
            self.query.params
        )

    def to_mongo(self):
        return [
            {
                '$lookup': {
                    'from': self._in_query.left_table,
                    'pipeline': self._in_query._make_pipeline(),
                    'as': '_nested_in'
                }
            },
            *[
                {
                    '$addFields': {
                        '_nested_in': {
                            '$map': {
                                'input': '$_nested_in',
                                'as': 'lookup_result',
                                'in': '$$lookup_result.' + t.column
                            }
                        }
                    }
                } for t in self._in_query.selected_columns.sql_tokens
            ]
        ]


## FIX: FROM(SUBQUERY)
class NestedFromQueryConverter(Converter):

    def __init__(self, *args):
        self._from_query: O['query_module.SelectQuery'] = None
        super().__init__(*args)

    def parse(self):
        from .query import SelectQuery
        tok = self.statement.next()

        self._from_query = SelectQuery(
            self.query.db,
            self.query.connection_properties,
            sqlparse(tok[0].value[1:-1])[0],
            self.query.params
        )
        self.query.left_table = self._from_query.left_table

    def to_mongo(self):
        return self._from_query._make_pipeline()


class HavingConverter(Converter):
    nested_op: 'WhereOp' = None
    op: 'WhereOp' = None

    def __init__(self,
                 query: U['query_module.SelectQuery',
                          'query_module.BaseQuery'],
                 statement: SQLStatement):
        super().__init__(query, statement)

    def parse(self):
        cutoff = 2
        next_next_token_idx = self.statement._tok_id + 4
        if next_next_token_idx < len(self.statement._statement.tokens) and self.statement._statement[
            next_next_token_idx].match(tokens.Keyword, 'IS'):
            cutoff += 4
        tok = self.statement[:cutoff + 1]

        self.op = WhereOp(
            statement=tok,
            query=self.query,
            params=self.query.params
        )
        self.statement.skip(cutoff)

    def to_mongo(self):
        return {'$match': self.op.to_mongo()}


class GroupbyConverter(Converter, _Tokens2Id):

    def __init__(self, *args):
        self.sql_tokens: List[SQLToken] = []
        super().__init__(*args)

    def parse(self):
        tok = self.statement.next()
<<<<<<< HEAD
        if tok.match(tokens.Keyword, 'BY'):
            tok = self.statement.next()
=======
>>>>>>> f4bfb1ad
        self.sql_tokens.extend(SQLToken.tokens2sql(tok, self.query))

    def to_mongo(self):
        _id = self.to_id()

        group = {
            '_id': _id
        }
        project = {
            '_id': False
        }
        for selected in self.query.selected_columns.sql_tokens:
            if isinstance(selected, SQLIdentifier):
                project[selected.field] = f'$_id.{selected.field}'
            else:
                ## FIX: issue occurs when there's no explicit alias and we're dealing with FROM(subquery)
                alias = selected.alias or str(selected.__hash__())
                project[alias] = True
                group[alias] = selected.to_mongo()

        pipeline = [
            {
                '$group': group
            },
            {
                '$project': project
            }
        ]

        return pipeline


class OffsetConverter(Converter):
    def __init__(self, *args):
        self.offset: int = None
        super().__init__(*args)

    def parse(self):
        tok = self.statement.next()
        self.offset = int(tok.value)

    def to_mongo(self):
        return {'skip': self.offset}


class AggOffsetConverter(OffsetConverter):

    def to_mongo(self):
        return {'$skip': self.offset}<|MERGE_RESOLUTION|>--- conflicted
+++ resolved
@@ -1,10 +1,7 @@
 # THIS FILE WAS CHANGED ON - 14 Apr 2022
 
 import abc
-<<<<<<< HEAD
 import ast
-=======
->>>>>>> f4bfb1ad
 from collections import OrderedDict
 from typing import Union as U, List, Optional as O
 
@@ -506,11 +503,8 @@
 
     def parse(self):
         tok = self.statement.next()
-<<<<<<< HEAD
         if tok.match(tokens.Keyword, 'BY'):
             tok = self.statement.next()
-=======
->>>>>>> f4bfb1ad
         self.sql_tokens.extend(SQLToken.tokens2sql(tok, self.query))
 
     def to_mongo(self):
