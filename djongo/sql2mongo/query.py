"""
Module with constants and mappings to build MongoDB queries from
SQL constructors.
"""
import abc
import re
from logging import getLogger
from typing import Optional, Dict, List, Union as U, Sequence, Set
from dataclasses import dataclass, field as dataclass_field
from pymongo import MongoClient
from pymongo import ReturnDocument
from pymongo.command_cursor import CommandCursor
from pymongo.cursor import Cursor as BasicCursor
from pymongo.database import Database
from pymongo.errors import OperationFailure, CollectionInvalid
from sqlparse import parse as sqlparse
from sqlparse import tokens
from sqlparse.sql import (
    Identifier, Parenthesis,
    Where,
    Statement)

from ..exceptions import SQLDecodeError, MigrationError, print_warn
from .functions import SQLFunc
from .sql_tokens import (SQLToken, SQLStatement, SQLIdentifier,
                         AliasableToken, SQLConstIdentifier, SQLColumnDef, SQLColumnConstraint)
from .converters import (
    ColumnSelectConverter, AggColumnSelectConverter, FromConverter, WhereConverter,
    AggWhereConverter, InnerJoinConverter, OuterJoinConverter, LimitConverter, AggLimitConverter, OrderConverter,
    SetConverter, AggOrderConverter, DistinctConverter, NestedInQueryConverter, GroupbyConverter, OffsetConverter,
    AggOffsetConverter, HavingConverter)

from djongo import base
logger = getLogger(__name__)


@dataclass
class TokenAlias:
    alias2token: Dict[str, U[AliasableToken,
                             SQLFunc,
                             SQLIdentifier]] = dataclass_field(default_factory=dict)
    token2alias: Dict[U[AliasableToken,
                        SQLFunc,
                        SQLIdentifier], str] = dataclass_field(default_factory=dict)
    aliased_names: Set[str] = dataclass_field(default_factory=set)


class BaseQuery(abc.ABC):
    def __init__(self,
                 db: Database,
                 connection_properties: 'base.DjongoClient',
                 statement: Statement,
                 params: Sequence):
        self.statement = statement
        self.db = db
        self.connection_properties = connection_properties
        self.params = params
        self.token_alias = TokenAlias()
        self.nested_query: Optional[NestedInQueryConverter] = None
        self.left_table: Optional[str] = None
        self._cursor = None
        self.parse()

    def __iter__(self):
        return
        yield

    @abc.abstractmethod
    def parse(self):
        raise NotImplementedError

    @abc.abstractmethod
    def execute(self):
        raise NotImplementedError


DMLQuery = BaseQuery


class DDLQuery(BaseQuery):

    @abc.abstractmethod
    def __init__(self, *args):
        super().__init__(*args)

    def execute(self):
        return 


class DQLQuery(BaseQuery):

    def execute(self):
        return

    @abc.abstractmethod
    def count(self):
        raise NotImplementedError


class SelectQuery(DQLQuery):

    def __init__(self, *args):
        self.selected_columns: Optional[ColumnSelectConverter] = None
        self.where: Optional[WhereConverter] = None
        self.joins: List[
            U[InnerJoinConverter, OuterJoinConverter]
        ] = []
        self.order: Optional[OrderConverter] = None
        self.offset: Optional[OffsetConverter] = None
        self.limit: Optional[LimitConverter] = None
        self.distinct: Optional[DistinctConverter] = None
        self.groupby: Optional[GroupbyConverter] = None
        self.having: Optional[HavingConverter] = None

        self._cursor: Optional[U[BasicCursor, CommandCursor]] = None
        super().__init__(*args)

    def parse(self):
        statement = SQLStatement(self.statement)

        for tok in statement:
            if tok.match(tokens.DML, 'SELECT'):
                self.selected_columns = ColumnSelectConverter(self, statement)

            elif tok.match(tokens.Keyword, 'FROM'):
                FromConverter(self, statement)

            elif tok.match(tokens.Keyword, 'LIMIT'):
                self.limit = LimitConverter(self, statement)

            elif tok.match(tokens.Keyword, 'ORDER'):
                self.order = OrderConverter(self, statement)

            elif tok.match(tokens.Keyword, 'OFFSET'):
                self.offset = OffsetConverter(self, statement)

            elif tok.match(tokens.Keyword, 'INNER JOIN'):
                converter = InnerJoinConverter(self, statement)
                self.joins.append(converter)

            elif tok.match(tokens.Keyword, 'LEFT OUTER JOIN'):
                converter = OuterJoinConverter(self, statement)
                self.joins.append(converter)

            elif tok.match(tokens.Keyword, 'GROUP'):
                self.groupby = GroupbyConverter(self, statement)

            elif tok.match(tokens.Keyword, 'HAVING'):
                self.having = HavingConverter(self, statement)

            elif isinstance(tok, Where):
                self.where = WhereConverter(self, statement)

            else:
                raise SQLDecodeError(f'Unknown keyword: {tok}')

    def __iter__(self):

        if self._cursor is None:
            self._cursor = self._get_cursor()

        cursor = self._cursor
        if not cursor.alive:
            return

        for doc in cursor:
            yield self._align_results(doc)
        return

    def count(self):

        if self._cursor is None:
            self._cursor = self._get_cursor()
        return len(list(self._cursor))
        # if isinstance(self._cursor, BasicCursor):
        #     return self._cursor.count()
        # else:
        #     return len(list(self._cursor))

    def _needs_aggregation(self):
        if (self.nested_query
                or self.joins
                or self.distinct
                or self.groupby):
            return True
        if any(isinstance(sql_token, (SQLFunc, SQLConstIdentifier))
               for sql_token in self.selected_columns.sql_tokens):
            return True
        return False

    def _make_pipeline(self):
        pipeline = []
        for join in self.joins:
            pipeline.extend(join.to_mongo())

        if self.nested_query:
            pipeline.extend(self.nested_query.to_mongo())

        if self.where:
            self.where.__class__ = AggWhereConverter
            pipeline.append(self.where.to_mongo())

        if self.groupby:
            pipeline.extend(self.groupby.to_mongo())

        if self.having:
            pipeline.append(self.having.to_mongo())

        if self.distinct:
            pipeline.extend(self.distinct.to_mongo())

        if self.order:
            self.order.__class__ = AggOrderConverter
            pipeline.append(self.order.to_mongo())

        if self.offset:
            self.offset.__class__ = AggOffsetConverter
            pipeline.append(self.offset.to_mongo())

        if self.limit:
            self.limit.__class__ = AggLimitConverter
            pipeline.append(self.limit.to_mongo())

        if self._needs_column_selection():
            self.selected_columns.__class__ = AggColumnSelectConverter
            pipeline.extend(self.selected_columns.to_mongo())

        return pipeline

    def _needs_column_selection(self):
        return not(self.distinct or self.groupby) and self.selected_columns

    def _get_cursor(self):
        if self._needs_aggregation():
            pipeline = self._make_pipeline()
            cur = self.db[self.left_table].aggregate(pipeline)
            logger.debug(f'Aggregation query: {pipeline}')
        else:
            kwargs = {}
            if self.where:
                kwargs.update(self.where.to_mongo())

            if self.selected_columns:
                kwargs.update(self.selected_columns.to_mongo())

            if self.limit:
                kwargs.update(self.limit.to_mongo())

            if self.order:
                kwargs.update(self.order.to_mongo())
            
            if self.offset:
                kwargs.update(self.offset.to_mongo())

            cur = self.db[self.left_table].find(**kwargs)
            logger.debug(f'Find query: {kwargs}')

        return cur

    def _align_results(self, doc):
        ret = []
        if self.distinct:
            sql_tokens = self.distinct.sql_tokens
        else:
            sql_tokens = self.selected_columns.sql_tokens

        for selected in sql_tokens:
            if isinstance(selected, SQLIdentifier):
                if selected.table == self.left_table:
                    try:
                        ret.append(doc[selected.column])
                    except KeyError:
                        if self.connection_properties.enforce_schema:
                            raise MigrationError(selected.column)
                        ret.append(None)
                else:
                    try:
                        ret.append(doc[selected.table][selected.column])
                    except KeyError:
                        if self.connection_properties.enforce_schema:
                            raise MigrationError(selected.column)
                        ret.append(None)
            else:
                ret.append(doc[selected.alias])

        return tuple(ret)


class UpdateQuery(DMLQuery):

    def __init__(self, *args):
        self.selected_table: Optional[ColumnSelectConverter] = None
        self.set_columns: Optional[SetConverter] = None
        self.where: Optional[WhereConverter] = None
        self.result = None
        self.kwargs = None
        super().__init__(*args)

    def count(self):
        return self.result.matched_count

    def parse(self):

        statement = SQLStatement(self.statement)

        for tok in statement:
            if tok.match(tokens.DML, 'UPDATE'):
                c = ColumnSelectConverter(self, statement)
                self.left_table = c.sql_tokens[0].table

            elif tok.match(tokens.Keyword, 'SET'):
                c = self.set_columns = SetConverter(self, statement)

            elif isinstance(tok, Where):
                c = self.where = WhereConverter(self, statement)

            else:
                raise SQLDecodeError

        self.kwargs = {}
        if self.where:
            self.kwargs.update(self.where.to_mongo())

        self.kwargs.update(self.set_columns.to_mongo())

    def execute(self):
        db = self.db
        self.result = db[self.left_table].update_many(**self.kwargs)
        logger.debug(f'update_many: {self.result.modified_count}, matched: {self.result.matched_count}')


class InsertQuery(DMLQuery):

    def __init__(self,
                 result_ref: 'Query',
                 *args):
        self._result_ref = result_ref
        self._cols = None
        self._values = []
        super().__init__(*args)

    def _table(self, statement: SQLStatement):
        tok = statement.next()
        collection = tok.get_name()
        if collection not in self.connection_properties.cached_collections:
            if self.connection_properties.enforce_schema:
                raise MigrationError(f'Table {collection} does not exist in database')
            self.connection_properties.cached_collections.add(collection)

        self.left_table = collection

    def _columns(self, statement: SQLStatement):
        tok = statement.next()
        self._cols = [token.column for token in SQLToken.tokens2sql(tok[1], self)]

    def _fill_values(self, statement: SQLStatement):
        for tok in statement:
            if isinstance(tok, Parenthesis):
                placeholder = SQLToken.token2sql(tok, self)
                values = []
                for index in placeholder:
                    if isinstance(index, int):
                        values.append(self.params[index])
                    else:
                        values.append(index)
                self._values.append(values)
            elif not tok.match(tokens.Keyword, 'VALUES'):
                raise SQLDecodeError

    def execute(self):
        docs = []
        num = len(self._values)

        auto = self.db['__schema__'].find_one_and_update(
            {
                'name': self.left_table,
                'auto': {
                    '$exists': True
                }
            },
            {'$inc': {'auto.seq': num}},
            return_document=ReturnDocument.AFTER
        )

        for i, val in enumerate(self._values):
            ins = {}
            if auto:
                for name in auto['auto']['field_names']:
                    ins[name] = auto['auto']['seq'] - num + i + 1
            for _field, value in zip(self._cols, val):
                if (auto and _field in auto['auto']['field_names']
                        and value == 'DEFAULT'):
                    continue
                ins[_field] = value
            docs.append(ins)

        res = self.db[self.left_table].insert_many(docs, ordered=False)
        if auto:
            self._result_ref.last_row_id = auto['auto']['seq']
        else:
            self._result_ref.last_row_id = res.inserted_ids[-1]
        logger.debug('inserted ids {}'.format(res.inserted_ids))

    def parse(self):
        statement = SQLStatement(self.statement)
        # Skip to table name
        statement.skip(4)
        self._table(statement)
        self._columns(statement)
        self._fill_values(statement)


class AlterQuery(DDLQuery):

    def __init__(self, *args):
        self._iden_name = None
        self._old_name = None
        self._new_name = None
        self._new_name = None
        self._default = None
        self._type_code = None
        self._cascade = None
        self._null = None

        super().__init__(*args)

    def parse(self):
        statement = SQLStatement(self.statement)
        statement.skip(2)

        for tok in statement:
            if tok.match(tokens.Keyword, 'TABLE'):
                self._table(statement)
            elif tok.match(tokens.Keyword, 'ADD'):
                self._add(statement)
            elif tok.match(tokens.Keyword, 'FLUSH'):
                self.execute = self._flush
            elif tok.match(tokens.Keyword.DDL, 'DROP'):
                self._drop(statement)
            elif tok.match(tokens.Keyword.DDL, 'ALTER'):
                self._alter(statement)
            elif tok.match(tokens.Keyword, 'RENAME'):
                self._rename(statement)
            else:
                raise SQLDecodeError(f'Unknown token {tok}')

    def _rename(self, statement: SQLStatement):
        column = False
        to = False
        for tok in statement:
            if tok.match(tokens.Keyword, 'COLUMN'):
                self.execute = self._rename_column
                column = True
            if tok.match(tokens.Keyword, 'TO'):
                to = True
            elif isinstance(tok, Identifier):
                if not to:
                    self._old_name = tok.get_real_name()
                else:
                    self._new_name = tok.get_real_name()

        if not column:
            # Rename table
            self.execute = self._rename_collection

    def _rename_column(self):
        self.db[self.left_table].update(
            {},
            {
                '$rename': {
                    self._old_name: self._new_name
                }
            },
            multi=True
        )

    def _rename_collection(self):
        self.db[self.left_table].rename(self._new_name)

    def _alter(self, statement: SQLStatement):
        self.execute = lambda: None
        feature = ''

        for tok in statement:
            if isinstance(tok, Identifier):
                pass
            elif tok.ttype == tokens.Name.Placeholder:
                pass
            elif tok.match(tokens.Keyword, (
                    'NOT NULL', 'NULL', 'COLUMN',
            )):
                feature += str(tok) + ' '
            elif tok.match(tokens.Keyword.DDL, 'DROP'):
                feature += 'DROP '
            elif tok.match(tokens.Keyword, 'DEFAULT'):
                feature += 'DEFAULT '
            elif tok.match(tokens.Keyword, 'SET'):
                feature += 'SET '
            else:
                raise SQLDecodeError(f'Unknown token: {tok}')

        print_warn(feature)

    def _flush(self):
        self.db[self.left_table].delete_many({})

    def _table(self, statement: SQLStatement):
        tok = statement.next()
        if not tok:
            raise SQLDecodeError
        self.left_table = SQLToken.token2sql(tok, self).table

    def _drop(self, statement: SQLStatement):

        for tok in statement:
            if tok.match(tokens.Keyword, 'CASCADE'):
                print_warn('DROP CASCADE')
            elif isinstance(tok, Identifier):
                self._iden_name = tok.get_real_name()
            elif tok.match(tokens.Keyword, 'INDEX'):
                self.execute = self._drop_index
            elif tok.match(tokens.Keyword, 'CONSTRAINT'):
                pass
            elif tok.match(tokens.Keyword, 'COLUMN'):
                self.execute = self._drop_column
            else:
                raise SQLDecodeError

    def _drop_index(self):
        self.db[self.left_table].drop_index(self._iden_name)

    def _drop_column(self):
        self.db[self.left_table].update(
            {},
            {
                '$unset': {
                    self._iden_name: ''
                }
            },
            multi=True
        )
        self.db['__schema__'].update(
            {'name': self.left_table},
            {
                '$unset': {
                    f'fields.{self._iden_name}': ''
                }
            }
        )

    def _add(self, statement: SQLStatement):
        for tok in statement:
            if tok.match(tokens.Keyword, (
                'CONSTRAINT', 'KEY', 'REFERENCES',
                'NOT NULL', 'NULL'
            )):
                print_warn(f'schema validation using {tok}')

<<<<<<< HEAD
            elif tok.match(tokens.Name.Builtin, (
                'integer', 'bool', 'char', 'date', 'boolean',
                'datetime', 'float', 'time', 'number', 'string', 'int', 'long', 'decimal'
            )):
=======
            elif tok.match(tokens.Name.Builtin, '.*', regex=True):
                print_warn('column type validation')
                self._type_code = str(tok)

            elif tok.match(tokens.Keyword, 'double'):
>>>>>>> 81e38d95
                print_warn('column type validation')
                self._type_code = str(tok)

            elif isinstance(tok, Identifier):
                self._iden_name = tok.get_real_name()

            elif isinstance(tok, Parenthesis):
                self.field_dir = [
                    (field.strip(' "'), 1)
                    for field in tok.value.strip('()').split(',')
                ]

            elif tok.match(tokens.Keyword, 'DEFAULT'):
                tok = statement.next()
                i = SQLToken.placeholder_index(tok)
                self._default = self.params[i]

            elif tok.match(tokens.Keyword, 'UNIQUE'):
                if self.execute == self._add_column:
                    self.field_dir = [(self._iden_name, 1)]
                self.execute = self._unique

            elif tok.match(tokens.Keyword, 'INDEX'):
                self.execute = self._index

            elif tok.match(tokens.Keyword, 'FOREIGN'):
                self.execute = self._fk

            elif tok.match(tokens.Keyword, 'COLUMN'):
                self.execute = self._add_column

            elif isinstance(tok, Where):
                print_warn('partial indexes')

            else:
                raise SQLDecodeError(err_key=tok.value,
                                     err_sub_sql=statement)

    def _add_column(self):
        self.db[self.left_table].update(
            {
                '$or': [
                    {self._iden_name: {'$exists': False}},
                    {self._iden_name: None}
                ]
            },
            {
                '$set': {
                    self._iden_name: self._default
                }
            },
            multi=True
        )
        self.db['__schema__'].update(
            {'name': self.left_table},
            {
                '$set': {
                    f'fields.{self._iden_name}': {
                        'type_code': self._type_code
                    }
                }
            }
        )

    def _index(self):
        self.db[self.left_table].create_index(
            self.field_dir,
            name=self._iden_name)

    def _unique(self):
        self.db[self.left_table].create_index(
            self.field_dir,
            unique=True,
            name=self._iden_name)

    def _fk(self):
        pass


class CreateQuery(DDLQuery):

    def __init__(self, *args):
        super().__init__(*args)

    def _create_table(self, statement):
        if '__schema__' not in self.connection_properties.cached_collections:
            self.db.create_collection('__schema__')
            self.connection_properties.cached_collections.add('__schema__')
            self.db['__schema__'].create_index('name', unique=True)
            self.db['__schema__'].create_index('auto')

        tok = statement.next()
        table = SQLToken.token2sql(tok, self).table
        try:
            self.db.create_collection(table)
        except CollectionInvalid:
            if self.connection_properties.enforce_schema:
                raise
            else:
                return

        logger.debug('Created table: {}'.format(table))

        tok = statement.next()
        if not isinstance(tok, Parenthesis):
            raise SQLDecodeError(f'Unexpected sql syntax'
                                 f' for column definition: {statement}')

        if statement.next():
            raise SQLDecodeError(f'Unexpected sql syntax'
                                 f' for column definition: {statement}')

        _filter = {
            'name': table
        }
        _set = {}
        push = {}
        update = {}

        for col in SQLColumnDef.sql2col_defs(tok.value):
            if isinstance(col, SQLColumnConstraint):
                print_warn('column CONSTRAINTS')
            else:
                field = col.name
                if field == '_id':
                    continue

                _set[f'fields.{field}'] = {
                    'type_code': col.data_type
                }

                if SQLColumnDef.autoincrement in col.col_constraints:
                    try:
                        push['auto.field_names']['$each'].append(field)
                    except KeyError:
                        push['auto.field_names'] = {
                            '$each': [field]
                        }
                    _set['auto.seq'] = 0

                if SQLColumnDef.primarykey in col.col_constraints:
                    self.db[table].create_index(field, unique=True, name='__primary_key__')

                if SQLColumnDef.unique in col.col_constraints:
                    self.db[table].create_index(field, unique=True)

                if (SQLColumnDef.not_null in col.col_constraints or
                        SQLColumnDef.null in col.col_constraints):
                    print_warn('NULL, NOT NULL column validation check')

        if _set:
            update['$set'] = _set
        if push:
            update['$push'] = push
        if update:
            self.db['__schema__'].update_one(
                filter=_filter,
                update=update,
                upsert=True
            )

    def parse(self):
        statement = SQLStatement(self.statement)
        statement.skip(2)
        tok = statement.next()
        if tok.match(tokens.Keyword, 'TABLE'):
            self._create_table(statement)
        elif tok.match(tokens.Keyword, 'DATABASE'):
            pass
        else:
            logger.debug('Not supported {}'.format(self.statement))
            raise SQLDecodeError


class DeleteQuery(DMLQuery):

    def __init__(self, *args):
        self.result = None
        self.kw = None
        super().__init__(*args)

    def parse(self):
        statement = SQLStatement(self.statement)
        self.kw = kw = {'filter': {}}
        statement.skip(4)
        sql_token = SQLToken.token2sql(statement.next(), self)
        self.left_table = sql_token.table

        tok = statement.next()
        if isinstance(tok, Where):
            where = WhereConverter(self, statement)
            kw.update(where.to_mongo())

    def execute(self):
        db_con = self.db
        self.result = db_con[self.left_table].delete_many(**self.kw)
        logger.debug('delete_many: {}'.format(self.result.deleted_count))

    def count(self):
        return self.result.deleted_count


class Query:

    def __init__(self,
                 client_connection: MongoClient,
                 db_connection: Database,
                 connection_properties: 'base.DjongoClient',
                 sql: str,
                 params: Optional[Sequence]):

        self._params = params
        self.db = db_connection
        self.cli_con = client_connection
        self.connection_properties = connection_properties
        self._params_index_count = -1
        self._sql = re.sub(r'%s', self._param_index, sql)
        self.last_row_id = None
        self._result_generator = None

        self._query = self.parse()

    def count(self):
        return self._query.count()

    def close(self):
        if self._query and self._query._cursor:
            self._query._cursor.close()

    def __next__(self):
        if self._result_generator is None:
            self._result_generator = iter(self)

        result = next(self._result_generator)
        logger.debug(f'Result: {result}')
        return result

    next = __next__

    def __iter__(self):
        if self._query is None:
            return

        try:
            yield from iter(self._query)

        except MigrationError:
            raise

        except OperationFailure as e:
            import djongo
            exe = SQLDecodeError(
                f'FAILED SQL: {self._sql}\n' 
                f'Params: {self._params}\n'
                f'Pymongo error: {e.details}\n'
                f'Version: {djongo.__version__}'
            )
            raise exe from e

        except Exception as e:
            import djongo
            exe = SQLDecodeError(
                f'FAILED SQL: {self._sql}\n'
                f'Params: {self._params}\n'
                f'Version: {djongo.__version__}'
            )
            raise exe from e

    def _param_index(self, _):
        self._params_index_count += 1
        return '%({})s'.format(self._params_index_count)

    def parse(self):
        logger.debug(
            f'sql_command: {self._sql}\n'
            f'params: {self._params}'
        )
        statement = sqlparse(self._sql)

        if len(statement) > 1:
            raise SQLDecodeError(self._sql)

        statement = statement[0]
        sm_type = statement.get_type()

        try:
            handler = self.FUNC_MAP[sm_type]
        except KeyError:
            logger.debug('\n Not implemented {} {}'.format(sm_type, statement))
            raise SQLDecodeError(f'{sm_type} command not implemented for SQL {self._sql}')

        else:
            try:
                return handler(self, statement)

            except MigrationError:
                raise

            except OperationFailure as e:
                import djongo
                exe = SQLDecodeError(
                    err_sql=self._sql,
                    params=self._params,
                    version=djongo.__version__
                )
                raise exe from e

            except SQLDecodeError as e:
                import djongo
                e.err_sql = self._sql,
                e.params = self._params,
                e.version = djongo.__version__
                raise e

            except Exception as e:
                import djongo
                exe = SQLDecodeError(
                    err_sql=self._sql,
                    params=self._params,
                    version=djongo.__version__
                )
                raise exe from e

    def _alter(self, sm):
        try:
            query = AlterQuery(self.db, self.connection_properties, sm, self._params)
        except SQLDecodeError:
            logger.warning('Not implemented alter command for SQL {}'.format(self._sql))
            raise
        else:
            query.execute()
            return query

    def _create(self, sm):
        query = CreateQuery(self.db, self.connection_properties, sm, self._params)
        query.execute()
        return query

    def _drop(self, sm):
        statement = SQLStatement(sm)
        statement.skip(2)
        tok = statement.next()
        if tok.match(tokens.Keyword, 'DATABASE'):
            tok = statement.next()
            db_name = tok.get_name()
            self.cli_con.drop_database(db_name)
        elif tok.match(tokens.Keyword, 'TABLE'):
            tok = statement.next()
            table_name = tok.get_name()
            self.db.drop_collection(table_name)
        else:
            raise SQLDecodeError('statement:{}'.format(sm))

    def _update(self, sm):
        query = UpdateQuery(self.db, self.connection_properties, sm, self._params)
        query.execute()
        return query

    def _delete(self, sm):
        query = DeleteQuery(self.db, self.connection_properties, sm, self._params)
        query.execute()
        return query

    def _insert(self, sm):
        query = InsertQuery(self, self.db, self.connection_properties, sm, self._params)
        query.execute()
        return query

    def _select(self, sm):
        return SelectQuery(self.db, self.connection_properties, sm, self._params)

    FUNC_MAP = {
        'SELECT': _select,
        'UPDATE': _update,
        'INSERT': _insert,
        'DELETE': _delete,
        'CREATE': _create,
        'DROP': _drop,
        'ALTER': _alter
    }


<|MERGE_RESOLUTION|>--- conflicted
+++ resolved
@@ -556,18 +556,11 @@
             )):
                 print_warn(f'schema validation using {tok}')
 
-<<<<<<< HEAD
-            elif tok.match(tokens.Name.Builtin, (
-                'integer', 'bool', 'char', 'date', 'boolean',
-                'datetime', 'float', 'time', 'number', 'string', 'int', 'long', 'decimal'
-            )):
-=======
             elif tok.match(tokens.Name.Builtin, '.*', regex=True):
                 print_warn('column type validation')
                 self._type_code = str(tok)
 
             elif tok.match(tokens.Keyword, 'double'):
->>>>>>> 81e38d95
                 print_warn('column type validation')
                 self._type_code = str(tok)
 
