from django.db.backends.base.schema import BaseDatabaseSchemaEditor
from logging import getLogger

logger = getLogger(__name__)


class DatabaseSchemaEditor(BaseDatabaseSchemaEditor):

    sql_create_index = "ALTER TABLE %(table)s ADD CONSTRAINT %(name)s INDEX (%(columns)s)%(extra)s"
    sql_delete_index = "ALTER TABLE %(table)s DROP CONSTRAINT %(name)s INDEX"
<<<<<<< HEAD

=======
    sql_create_unique_index = "ALTER TABLE %(table)s ADD CONSTRAINT %(name)s UNIQUE (%(columns)s)(%(condition)s)"
>>>>>>> 3bca0df0

    def quote_value(self, value):
        return value

    def prepare_default(self, value):
        raise NotImplementedError()
<|MERGE_RESOLUTION|>--- conflicted
+++ resolved
@@ -8,11 +8,7 @@
 
     sql_create_index = "ALTER TABLE %(table)s ADD CONSTRAINT %(name)s INDEX (%(columns)s)%(extra)s"
     sql_delete_index = "ALTER TABLE %(table)s DROP CONSTRAINT %(name)s INDEX"
-<<<<<<< HEAD
-
-=======
     sql_create_unique_index = "ALTER TABLE %(table)s ADD CONSTRAINT %(name)s UNIQUE (%(columns)s)(%(condition)s)"
->>>>>>> 3bca0df0
 
     def quote_value(self, value):
         return value
