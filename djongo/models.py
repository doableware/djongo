--- conflicted
+++ resolved
@@ -226,10 +226,7 @@
         super().__init__(*args, **kwargs)
         self.model_container = model_container
         self.model_form = model_form
-<<<<<<< HEAD
-=======
-
->>>>>>> d2b8042e
+
         if model_form_kwargs is None:
             model_form_kwargs = {}
         self.model_form_kwargs = model_form_kwargs
@@ -249,13 +246,8 @@
         for fld in value._meta.get_fields():
             if not useful_field(fld):
                 continue
-<<<<<<< HEAD
-            fld_value = getattr(a_mdl, fld.attname)
-            mdl_ob[fld.attname] = fld.get_db_prep_value(fld_value)
-=======
             fld_value = getattr(value, fld.attname)
             mdl_ob[fld.attname] = fld.get_db_prep_value(fld_value, connection, prepared)
->>>>>>> d2b8042e
 
         return mdl_ob
 
