from itertools import chain

from dataclasses import dataclass
from pymongo.cursor import Cursor as BasicCursor
from pymongo.command_cursor import CommandCursor
from pymongo.database import Database
from pymongo import MongoClient
from logging import getLogger
import re
import typing
from pymongo import ReturnDocument, ASCENDING, DESCENDING
from pymongo.errors import OperationFailure
from sqlparse import parse as sqlparse
from sqlparse import tokens
from sqlparse.sql import (
    IdentifierList, Identifier, Parenthesis,
    Where, Comparison, Function, Token,
    Statement)
from collections import OrderedDict

logger = getLogger(__name__)

OPERATOR_MAP = {
    '=': '$eq',
    '>': '$gt',
    '<': '$lt',
    '>=': '$gte',
    '<=': '$lte',
}

OPERATOR_PRECEDENCE = {
    'IN': 5,
    'NOT IN': 4,
    'NOT': 3,
    'AND': 2,
    'OR': 1,
    'generic': 0
}

ORDER_BY_MAP = {
    'ASC': ASCENDING,
    'DESC': DESCENDING
}


class SQLDecodeError(ValueError):

    def __init__(self, err_sql=None):
        self.err_sql = err_sql


@dataclass
class TableColumnOp:
    table_name: str
    column_name: str
    alias_name: str = None


@dataclass
class CountFunc:
    table_name: str
    column_name: str
    alias_name: str = None


@dataclass
class CountDistinctFunc:
    table_name: str
    column_name: str
    alias_name: str = None


@dataclass
class CountWildcardFunc:
    alias_name: str = None


class DistinctOp(typing.NamedTuple):
    table_name: str
    column_name: str
    alias_name: str = None


def parse(
        client_conn: MongoClient,
        db_conn: Database,
        sql: str,
        params: list
):
    return Result(client_conn, db_conn, sql, params)


def re_index(value: str):
    match = re.match(r'%\(([0-9]+)\)s', value, flags=re.IGNORECASE)
    if match:
        index = int(match.group(1))
    else:
        match = re.match(r'NULL', value, flags=re.IGNORECASE)
        if not match:
            raise SQLDecodeError
        index = None
    return index


class Query:
    def __init__(
            self,
            result_ref: 'Result',
            statement: Statement,
            params: list

    ):
        self.statement = statement
        self._result_ref = result_ref
        self.params = params

        self.alias2op: typing.Dict[str, typing.Any] = {}
        self.nested_query: 'SelectQuery' = None
        self.nested_query_result: list = None

        self.left_table: typing.Optional[str] = None

        self._cursor = None
        self.parse()

    def __iter__(self):
        return
        yield

    def parse(self):
        raise NotImplementedError

    def count(self):
        raise NotImplementedError


class Converter:
    def __init__(
            self,
            query: typing.Union['SelectQuery', Query],
            begin_id: int
    ):
        self.query = query
        self.begin_id = begin_id
        self.end_id = None
        self.parse()

    def parse(self):
        raise NotImplementedError

    def to_mongo(self):
        raise NotImplementedError


class ColumnSelectConverter(Converter):
    def __init__(self, query, begin_id):
        self.select_all = False
        self.return_const = None
        self.return_count = False
        self.num_columns = 0

        self.sql_tokens: typing.List[SQLToken] = []
        super().__init__(query, begin_id)

    def parse(self):
        tok_id, tok = self.query.statement.token_next(self.begin_id)
        if tok.value == '*':
            self.select_all = True

        elif isinstance(tok, Identifier):
            self._identifier(tok)

        elif isinstance(tok, IdentifierList):
            for atok in tok.get_identifiers():
                self._identifier(atok)

        elif tok.match(tokens.Keyword, 'DISTINCT'):
            tok_id, tok = self.query.statement.token_next(tok_id)
            self.query.distinct = SQLToken(tok, self.query.alias2op)

        else:
            raise SQLDecodeError

        self.end_id = tok_id

    def _identifier(self, tok):
        if isinstance(tok[0], Parenthesis):
            self.return_const = int(tok[0][1].value)
            return

        elif isinstance(tok[0], Function):
            if tok[0][0].value == 'COUNT':
                self.return_count = True

        else:
            sql = SQLToken(tok, self.query.alias2op)
            self.sql_tokens.append(sql)
            if sql.alias:
                self.query.alias2op[sql.alias] = sql

    def to_mongo(self):
        if self.query.distinct:
            return {'projection': [self.query.distinct.column]}
        doc = [selected.column for selected in self.sql_tokens]
        return {'projection': doc}


class AggColumnSelectConverter(ColumnSelectConverter):

    def to_mongo(self):
        project = {}
        for selected in self.sql_tokens:
            if selected.table == self.query.left_table:
                project[selected.column] = True
            else:
                project[selected.table + '.' + selected.column] = True

        return {'$project': project}


class FromConverter(Converter):

    def parse(self):
        sm = self.query.statement
        self.end_id, tok = sm.token_next(self.begin_id)
        sql = SQLToken(tok, self.query.alias2op)
        self.query.left_table = sql.table
        if sql.alias:
            self.query.alias2op[sql.alias] = sql


class WhereConverter(Converter):
    nested_op: 'WhereOp' = None
    op: 'WhereOp' = None

    def parse(self):
        sm = self.query.statement
        tok = sm[self.begin_id]
        self.op = WhereOp(
            token_id=0,
            token=tok,
            query=self.query,
            params=self.query.params
        )
        self.end_id = self.begin_id

    def to_mongo(self):
        return {'filter': self.op.to_mongo()}


class AggWhereConverter(WhereConverter):

    def to_mongo(self):
        return {'$match': self.op.to_mongo()}


class JoinConverter(Converter):
    def __init__(self, *args):
        self.left_table: str = None
        self.right_table: str = None
        self.left_column: str = None
        self.right_column: str = None
        super().__init__(*args)

    def parse(self):
        sm = self.query.statement
        tok_id, tok = sm.token_next(self.begin_id)
        sql = SQLToken(tok, self.query.alias2op)
        right_table = self.right_table = sql.table

        tok_id, tok = sm.token_next(tok_id)
        if not tok.match(tokens.Keyword, 'ON'):
            raise SQLDecodeError

        tok_id, tok = sm.token_next(tok_id)
        if isinstance(tok, Parenthesis):
            tok = tok[1]

        sql = SQLToken(tok, self.query.alias2op)
        if right_table == sql.right_table:
            self.left_table = sql.left_table
            self.left_column = sql.left_column
            self.right_column = sql.right_column
        else:
            self.left_table = sql.right_table
            self.left_column = sql.right_column
            self.right_column = sql.left_column

        self.end_id = tok_id

    def _lookup(self):
        if self.left_table == self.query.left_table:
            local_field = self.left_column
        else:
            local_field = f'{self.left_table}.{self.left_column}'

        lookup = {
            '$lookup': {
                'from': self.right_table,
                'localField': local_field,
                'foreignField': self.right_column,
                'as': self.right_table
            }
        }

        return lookup


class InnerJoinConverter(JoinConverter):

    def to_mongo(self):
        lookup = self._lookup()
        pipeline = [
            {
                '$match': {
                    self.left_column: {
                        '$ne': None,
                        '$exists': True
                    }
                }
            },
            lookup,
            {
                '$unwind': '$' + self.right_table
            }
        ]

        return pipeline


class OuterJoinConverter(JoinConverter):

    def to_mongo(self):
        lookup = self._lookup()
        pipeline = [
            lookup,
            {
                '$unwind': {
                    'path': '$' + self.right_table,
                    'preserveNullAndEmptyArrays': True
                }
            }
        ]

        return pipeline


class LimitConverter(Converter):
    def __init__(self, *args):
        self.limit: int = None
        super().__init__(*args)

    def parse(self):
        sm = self.query.statement
        self.end_id, tok = sm.token_next(self.begin_id)
        self.limit = int(tok.value)

    def to_mongo(self):
        return {'limit': self.limit}


class AggLimitConverter(LimitConverter):

    def to_mongo(self):
        return {'$limit': self.limit}


class OrderConverter(Converter):
    def __init__(self, *args):
        self.columns: typing.List[typing.Tuple[SQLToken, SQLToken]] = []
        super().__init__(*args)

    def parse(self):
        sm = self.query.statement
        tok_id, tok = sm.token_next(self.begin_id)
        if not tok.match(tokens.Keyword, 'BY'):
            raise SQLDecodeError

        tok_id, tok = sm.token_next(tok_id)
        if isinstance(tok, Identifier):
            self.columns.append((SQLToken(tok[0], self.query.alias2op), SQLToken(tok, self.query.alias2op)))

        elif isinstance(tok, IdentifierList):
            for _id in tok.get_identifiers():
                self.columns.append((SQLToken(_id[0], self.query.alias2op), SQLToken(_id, self.query.alias2op)))

        self.end_id = tok_id

    def to_mongo(self):
        sort = [(tok.table, tok_ord.order) for tok, tok_ord in self.columns]
        return {'sort': sort}


class SetConverter(Converter):

    def __init__(self, *args):
        self.sql_tokens: typing.List[SQLToken] = []
        super().__init__(*args)

    def parse(self):
        tok_id, tok = self.query.statement.token_next(self.begin_id)

        if isinstance(tok, Comparison):
            self.sql_tokens.append(SQLToken(tok, self.query.alias2op))

        elif isinstance(tok, IdentifierList):
            for atok in tok.get_identifiers():
                self.sql_tokens.append((SQLToken(atok, self.query.alias2op)))

        else:
            raise SQLDecodeError

        self.end_id = tok_id

    def to_mongo(self):
        return {
            'update': {
                '$set': {
                    sql.lhs_column: self.query.params[sql.rhs_indexes] for sql in self.sql_tokens}
            }
        }


class AggOrderConverter(OrderConverter):

    def to_mongo(self):
        sort = OrderedDict()
        for tok, tok_ord in self.columns:
            if tok.table == self.query.left_table:
                sort[tok.column] = tok_ord.order
            else:
                sort[tok.table + '.' + tok.column] = tok_ord.order

        return {'$sort': sort}


class SelectQuery(Query):
    def __init__(self, *args):

        self.selected_columns: ColumnSelectConverter = None
        self.where: typing.Optional[WhereConverter] = None
        self.joins: typing.Optional[typing.List[
            typing.Union[InnerJoinConverter, OuterJoinConverter]
        ]] = []
        self.order: OrderConverter = None
        self.limit: typing.Optional[LimitConverter] = None
        self.distinct: SQLToken = None

        self._returned_count = 0
        self._cursor: typing.Union[BasicCursor, CommandCursor] = None
        super().__init__(*args)

    def parse(self):
        tok_id = 0
        tok = self.statement[0]

        while tok_id is not None:
            if tok.match(tokens.DML, 'SELECT'):
                c = self.selected_columns = ColumnSelectConverter(self, tok_id)

            elif tok.match(tokens.Keyword, 'FROM'):
                c = FromConverter(self, tok_id)

            elif tok.match(tokens.Keyword, 'LIMIT'):
                c = self.limit = LimitConverter(self, tok_id)

            elif tok.match(tokens.Keyword, 'ORDER'):
                c = self.order = OrderConverter(self, tok_id)

            elif tok.match(tokens.Keyword, 'INNER JOIN'):
                c = InnerJoinConverter(self, tok_id)
                self.joins.append(c)

            elif tok.match(tokens.Keyword, 'LEFT OUTER JOIN'):
                c = OuterJoinConverter(self, tok_id)
                self.joins.append(c)

            elif isinstance(tok, Where):
                c = self.where = WhereConverter(self, tok_id)

            else:
                raise SQLDecodeError

            tok_id, tok = self.statement.token_next(c.end_id)

    def __iter__(self):
        if self.selected_columns.return_const is not None:
            for _ in range(self.count()):
                yield self.selected_columns.return_const,
            return

        elif self.selected_columns.return_count:
            yield self.count(),
            return

        else:
            if self._cursor is None:
                self._cursor = self._get_cursor()

            cur = self._cursor
            for doc in cur:
                if isinstance(cur, BasicCursor):                    
                    if len(doc) - 1 == len(self.selected_columns.sql_tokens):
                        doc.pop('_id')
                        yield tuple(doc.values())
                    else:
                        yield self._align_results(doc)
                else:
                    yield self._align_results(doc)
            return

    def count(self):

        if self._cursor is None:
            self._cursor = self._get_cursor()

        if isinstance(self._cursor, BasicCursor):
            return self._cursor.count()
        else:
            return len(list(self._cursor))

    def _get_cursor(self):
        if self.nested_query:
            self.nested_query_result = [res[0] for res in iter(self.nested_query)]

        if self.joins:
            pipeline = []
            for join in self.joins:
                pipeline.extend(join.to_mongo())

            if self.where:
                self.where.__class__ = AggWhereConverter
                pipeline.append(self.where.to_mongo())

            if self.order:
                self.order.__class__ = AggOrderConverter
                pipeline.append(self.order.to_mongo())

            if self.limit:
                self.limit.__class__ = AggLimitConverter
                pipeline.append(self.limit.to_mongo())

            if self.selected_columns:
                self.selected_columns.__class__ = AggColumnSelectConverter
                pipeline.append(self.selected_columns.to_mongo())

            cur = self._result_ref.db[self.left_table].aggregate(pipeline)
            return cur

        else:
            kwargs = {}
            if self.where:
                kwargs.update(self.where.to_mongo())

            if self.selected_columns:
                kwargs.update(self.selected_columns.to_mongo())

            if self.limit:
                kwargs.update(self.limit.to_mongo())

            if self.order:
                kwargs.update(self.order.to_mongo())

            cur = self._result_ref.db[self.left_table].find(**kwargs)

            if self.distinct:
                cur = cur.distinct(self.distinct.column)

            return cur

    def _align_results(self, doc):
        ret = []
        for selected in self.selected_columns.sql_tokens:
            if selected.table == self.left_table:
                try:
                    ret.append(doc[selected.column])
                except KeyError:
                    ret.append(None)  # This is a silent failure
            else:
                try:
                    ret.append(doc[selected.table][selected.column])
                except KeyError:
                    ret.append(None)  # This is a silent failure.

        return ret


class UpdateQuery(Query):

    def __init__(self, *args):
        self.selected_table: ColumnSelectConverter = None
        self.set_columns: SetConverter = None
        self.where: WhereConverter = None
        self.result = None
        super().__init__(*args)

    def count(self):
        return self.result.modified_count

    def parse(self):
        db = self._result_ref.db
        tok_id = 0
        tok: Token = self.statement[0]

        while tok_id is not None:
            if tok.match(tokens.DML, 'UPDATE'):
                c = ColumnSelectConverter(self, tok_id)
                self.left_table = c.sql_tokens[0].table

            elif tok.match(tokens.Keyword, 'SET'):
                c = self.set_columns = SetConverter(self, tok_id)

            elif isinstance(tok, Where):
                c = self.where = WhereConverter(self, tok_id)

            else:
                raise SQLDecodeError

            tok_id, tok = self.statement.token_next(c.end_id)

        kwargs = {}
        if self.where:
            kwargs.update(self.where.to_mongo())

        kwargs.update(self.set_columns.to_mongo())
        self.result = db[self.left_table].update_many(**kwargs)
        logger.debug(f'update_many: {self.result.modified_count}, matched: {self.result.matched_count}')


class InsertQuery(Query):

    def parse(self):
        db = self._result_ref.db
        sm = self.statement
        insert = {}

        nextid, nexttok = sm.token_next(2)
        if isinstance(nexttok, Identifier):
            collection = nexttok.get_name()
            self.left_table = collection
            auto = db['__schema__'].find_one_and_update(
                {
                    'name': collection,
                    'auto': {
                        '$exists': True
                    }
                },
                {'$inc': {'auto.seq': 1}},
                return_document=ReturnDocument.AFTER
            )

            if auto:
                auto_field_id = auto['auto']['seq']
                for name in auto['auto']['field_names']:
                    insert[name] = auto_field_id
            else:
                auto_field_id = None
        else:
            raise SQLDecodeError

        nextid, nexttok = sm.token_next(nextid)

        for aid in nexttok[1].get_identifiers():
            sql = SQLToken(aid, None)
            insert[sql.column] = self.params.pop(0)

        if self.params:
            raise SQLDecodeError

        result = db[collection].insert_one(insert)
        if not auto_field_id:
            auto_field_id = str(result.inserted_id)

        self._result_ref.last_row_id = auto_field_id
        logger.debug('insert id {}'.format(result.inserted_id))


class DeleteQuery(Query):

    def __init__(self, *args):
        self.result = None
        super().__init__(*args)

    def parse(self):
        db_con = self._result_ref.db
        sm = self.statement
        kw = {}

        tok_id, tok = sm.token_next(2)
        sql_token = SQLToken(tok, None)
        collection = sql_token.table

        self.left_table = sql_token.table

        tok_id, tok = sm.token_next(tok_id)
        if tok_id and isinstance(tok, Where):
            where = WhereConverter(self, tok_id)
            kw.update(where.to_mongo())

        self.result = db_con[collection].delete_many(**kw)
        logger.debug('delete_many: {}'.format(self.result.deleted_count))

    def count(self):
        return self.result.deleted_count


class Result:

    def __init__(self,
                 client_connection: MongoClient,
                 db_connection: Database,
                 sql: str,
                 params: typing.Optional[list]):
        logger.debug('params: {}'.format(params))

        self._params = params
        self.db = db_connection
        self.cli_con = client_connection
        self._params_index_count = -1
        self._sql = re.sub(r'%s', self._param_index, sql)
        self.last_row_id = None
        self._result_generator = None

        self._query = None
        self.parse()

    def count(self):
        return self._query.count()

    def close(self):
        if self._query and self._query._cursor:
            self._query._cursor.close()

    def __next__(self):
        if self._result_generator is None:
            self._result_generator = iter(self)

        return next(self._result_generator)

    next = __next__

    def __iter__(self):
        try:
            yield from iter(self._query)
        except SQLDecodeError as e:
            print(f'FAILED SQL: {self._sql}')
            raise e
        except OperationFailure as e:
            print(f'FAILED SQL: {self._sql}')
            print(e.details)
            raise e

    def _param_index(self, _):
        self._params_index_count += 1
        return '%({})s'.format(self._params_index_count)

    def parse(self):
        logger.debug(f'\n sql_command: {self._sql}')
        statement = sqlparse(self._sql)

        if len(statement) > 1:
            raise SQLDecodeError(self._sql)

        statement = statement[0]
        sm_type = statement.get_type()

        try:
            handler = self.FUNC_MAP[sm_type]
        except KeyError:
            logger.debug('\n Not implemented {} {}'.format(sm_type, statement))
            raise NotImplementedError(f'{sm_type} command not implemented for SQL {self._sql}')

        else:
            try:
                return handler(self, statement)
            except SQLDecodeError as e:
<<<<<<< HEAD
                print(f'Failed sql: {self._sql}')
=======
                print(f'FAILED SQL: {self._sql}')
                raise e
            except OperationFailure as e:
                print(f'FAILED SQL: {self._sql}')
                print(e.details)
>>>>>>> fbae0313
                raise e

    def _alter(self, sm):
        tok_id, tok = sm.token_next(0)
        if tok.match(tokens.Keyword, 'TABLE'):
            tok_id, tok = sm.token_next(tok_id)
            if not tok:
                logger.debug('Not implemented command not implemented for SQL {}'.format(self._sql))
                return

            table = SQLToken(tok, None).table

            tok_id, tok = sm.token_next(tok_id)
            if (not tok
                    or not tok.match(tokens.Keyword, 'ADD')):
                logger.debug('Not implemented command not implemented for SQL {}'.format(self._sql))
                return

            tok_id, tok = sm.token_next(tok_id)
            if (not tok
                    or not tok.match(tokens.Keyword, 'CONSTRAINT')):
                logger.debug('Not implemented command not implemented for SQL {}'.format(self._sql))
                return

            tok_id, tok = sm.token_next(tok_id)
            if not isinstance(tok, Identifier):
                logger.debug('Not implemented command not implemented for SQL {}'.format(self._sql))
                return

            constraint_name = tok.get_name()

            tok_id, tok = sm.token_next(tok_id)
            if not tok.match(tokens.Keyword, 'UNIQUE'):
                logger.debug('Not implemented command not implemented for SQL {}'.format(self._sql))
                return

            tok_id, tok = sm.token_next(tok_id)
            if isinstance(tok, Parenthesis):
                index = [(field.strip(' "'), 1) for field in tok.value.strip('()').split(',')]
                self.db[table].create_index(index, unique=True, name=constraint_name)
            else:
                raise NotImplementedError('Alter command not implemented for SQL {}'.format(self._sql))

    def _create(self, sm):
        tok_id, tok = sm.token_next(0)
        if tok.match(tokens.Keyword, 'TABLE'):
            tok_id, tok = sm.token_next(tok_id)
            table = SQLToken(tok, None).table
            self.db.create_collection(table)
            logger.debug('Created table {}'.format(table))

            tok_id, tok = sm.token_next(tok_id)
            if isinstance(tok, Parenthesis):
                _filter = {
                    'name': table
                }
                _set = {}
                push = {}
                update = {}

                for col in tok.value.strip('()').split(','):
                    field = col[col.find('"') + 1: col.rfind('"')]

                    if col.find('AUTOINCREMENT') != -1:
                        push['auto.field_names'] = field
                        _set['auto.seq'] = 0

                    if col.find('PRIMARY KEY') != -1:
                        self.db[table].create_index(field, unique=True, name='__primary_key__')

                    if col.find('UNIQUE') != -1:
                        self.db[table].create_index(field, unique=True)

                if _set:
                    update['$set'] = _set
                if push:
                    update['$push'] = push
                if update:
                    self.db['__schema__'].update_one(
                        filter=_filter,
                        update=update,
                        upsert=True
                    )

        elif tok.match(tokens.Keyword, 'DATABASE'):
            pass
        else:
            logger.debug('Not supported {}'.format(sm))

    def _drop(self, sm):
        tok_id, tok = sm.token_next(0)

        if not tok.match(tokens.Keyword, 'DATABASE'):
            raise SQLDecodeError('statement:{}'.format(sm))

        tok_id, tok = sm.token_next(tok_id)
        db_name = tok.get_name()
        self.cli_con.drop_database(db_name)

    def _update(self, sm):
        self._query = UpdateQuery(self, sm, self._params)

    def _delete(self, sm):
        self._query = DeleteQuery(self, sm, self._params)

    def _insert(self, sm):
        self._query = InsertQuery(self, sm, self._params)

    def _select(self, sm):
        self._query = SelectQuery(self, sm, self._params)

    FUNC_MAP = {
        'SELECT': _select,
        'UPDATE': _update,
        'INSERT': _insert,
        'DELETE': _delete,
        'CREATE': _create,
        'DROP': _drop,
        'ALTER': _alter
    }


class SQLToken:

    def __init__(self, token: Token, alias2op=None):
        self._token = token
        self.alias2op: typing.Dict[str, SQLToken] = alias2op

    @property
    def table(self):
        if not isinstance(self._token, Identifier):
            raise SQLDecodeError

        name = self._token.get_parent_name()
        if name is None:
            name = self._token.get_real_name()
        else:
            if name in self.alias2op:
                return self.alias2op[name].table
            return name

        if name is None:
            raise SQLDecodeError

        if self.alias2op and name in self.alias2op:
            return self.alias2op[name].table
        return name

    @property
    def column(self):
        if not isinstance(self._token, Identifier):
            raise SQLDecodeError

        name = self._token.get_real_name()
        if name is None:
            raise SQLDecodeError
        return name

    @property
    def alias(self):
        if not isinstance(self._token, Identifier):
            raise SQLDecodeError

        return self._token.get_alias()

    @property
    def order(self):
        if not isinstance(self._token, Identifier):
            raise SQLDecodeError

        _ord = self._token.get_ordering()
        if _ord is None:
            raise SQLDecodeError

        return ORDER_BY_MAP[_ord]

    @property
    def left_table(self):
        if not isinstance(self._token, Comparison):
            raise SQLDecodeError

        lhs = SQLToken(self._token.left, self.alias2op)
        return lhs.table

    @property
    def left_column(self):
        if not isinstance(self._token, Comparison):
            raise SQLDecodeError

        lhs = SQLToken(self._token.left, self.alias2op)
        return lhs.column

    @property
    def right_table(self):
        if not isinstance(self._token, Comparison):
            raise SQLDecodeError

        rhs = SQLToken(self._token.right, self.alias2op)
        return rhs.table

    @property
    def right_column(self):
        if not isinstance(self._token, Comparison):
            raise SQLDecodeError

        rhs = SQLToken(self._token.right, self.alias2op)
        return rhs.column

    @property
    def lhs_column(self):
        if not isinstance(self._token, Comparison):
            raise SQLDecodeError

        lhs = SQLToken(self._token.left, self.alias2op)
        return lhs.column

    @property
    def rhs_indexes(self):
        if not self._token.right.ttype == tokens.Name.Placeholder:
            raise SQLDecodeError

        index = self.placeholder_index(self._token.right)
        return index

    @staticmethod
    def placeholder_index(token):
        return int(re.match(r'%\(([0-9]+)\)s', token.value, flags=re.IGNORECASE).group(1))

    def __iter__(self):
        if not isinstance(self._token, Parenthesis):
            raise SQLDecodeError
        tok = self._token[1:-1][0]
        if tok.ttype == tokens.Name.Placeholder:
            yield self.placeholder_index(tok)
            return

        elif tok.match(tokens.Keyword, 'NULL'):
            yield None
            return

        elif isinstance(tok, IdentifierList):
            for aid in tok.get_identifiers():
                if aid.ttype == tokens.Name.Placeholder:
                    yield self.placeholder_index(aid)

                elif aid.match(tokens.Keyword, 'NULL'):
                    yield None

                else:
                    raise SQLDecodeError

        else:
            raise SQLDecodeError


class _Op:
    params: tuple

    def __init__(
            self,
            token_id: int,
            token: Token,
            query: SelectQuery,
            params: tuple = None,
            name='generic'):
        self.lhs: typing.Optional[_Op] = None
        self.rhs: typing.Optional[_Op] = None
        self._token_id = token_id

        if params is not None:
            _Op.params = params
        self.query = query
        self.left_table = query.left_table

        self.token = token
        self.is_negated = False
        self._name = name
        self.precedence = OPERATOR_PRECEDENCE[name]

    def negate(self):
        raise NotImplementedError

    def evaluate(self):
        pass

    def to_mongo(self):
        raise NotImplementedError


class _UnaryOp(_Op):

    def __init__(self, *args, **kwargs):
        super().__init__(*args, **kwargs)
        self._op = None

    def negate(self):
        raise NotImplementedError

    def evaluate(self):
        self.rhs.evaluate()

    def to_mongo(self):
        return self.rhs.to_mongo()


class _InNotInLikeOp(_Op):

    def __init__(self, *args, **kwargs):
        super().__init__(*args, **kwargs)
        identifier = SQLToken(self.token.token_prev(self._token_id)[1], self.query.alias2op)

        if identifier.table == self.left_table:
            self._field = identifier.column
        else:
            self._field = '{}.{}'.format(identifier.table, identifier.column)

    def _fill_in(self, token):
        self._in = []

        # Check for nested
        if token[1].ttype == tokens.DML:
            self.query.nested_query = SelectQuery(
                self.query._result_ref,
                sqlparse(token.value[1:-1])[0],
                self.params
            )
            return

        for index in SQLToken(token, self.query.alias2op):
            if index is not None:
                self._in.append(self.params[index])
            else:
                self._in.append(None)

    def negate(self):
        raise SQLDecodeError('Negating IN/NOT IN not supported')

    def to_mongo(self):
        raise NotImplementedError


class NotInOp(_InNotInLikeOp):

    def __init__(self, *args, **kwargs):
        super().__init__(name='NOT IN', *args, **kwargs)
        idx, tok = self.token.token_next(self._token_id)
        if not tok.match(tokens.Keyword, 'IN'):
            raise SQLDecodeError
        self._fill_in(self.token.token_next(idx)[1])

    def to_mongo(self):
        op = '$nin' if not self.is_negated else '$in'
        if self.query.nested_query_result is not None:
            return {self._field: {op: self.query.nested_query_result}}
        else:
            return {self._field: {op: self._in}}

    def negate(self):
        self.is_negated = True


class InOp(_InNotInLikeOp):

    def __init__(self, *args, **kwargs):
        super().__init__(name='IN', *args, **kwargs)
        self._fill_in(self.token.token_next(self._token_id)[1])

    def to_mongo(self):
        op = '$in' if not self.is_negated else '$nin'
        if self.query.nested_query_result is not None:
            return {self._field: {op: self.query.nested_query_result}}
        else:
            return {self._field: {op: self._in}}

    def negate(self):
        self.is_negated = True


class LikeOp(_InNotInLikeOp):

    def __init__(self, *args, **kwargs):
        super().__init__(name='LIKE', *args, **kwargs)

    def _make_regex(self):
        pass

# TODO: Need to do this
class NotOp(_UnaryOp):
    def __init__(self, *args, **kwargs):
        super().__init__(name='NOT', *args, **kwargs)

    def negate(self):
        raise SQLDecodeError

    def evaluate(self):
        self.rhs.negate()
        if isinstance(self.rhs, ParenthesisOp):
            self.rhs.evaluate()
        if self.lhs is not None:
            self.lhs.rhs = self.rhs


class _AndOrOp(_Op):

    def __init__(self, *args, **kwargs):
        super().__init__(*args, **kwargs)
        self._acc = []

    def negate(self):
        self.is_negated = True

    def op_type(self):
        raise NotImplementedError

    def evaluate(self):
        if not (self.lhs and self.rhs):
            raise SQLDecodeError

        if isinstance(self.lhs, _AndOrOp):
            if self.op_type() == self.lhs.op_type():
                self._acc = self.lhs._acc + self._acc
            else:
                self._acc.insert(0, self.lhs)

        elif isinstance(self.lhs, ParenthesisOp):
            self.lhs.evaluate()
            self._acc.append(self.lhs)

        elif isinstance(self.lhs, _Op):
            self._acc.append(self.lhs)

        else:
            raise SQLDecodeError

        if isinstance(self.rhs, _AndOrOp):
            if self.op_type() == self.rhs.op_type():
                self._acc.extend(self.rhs._acc)
            else:
                self._acc.append(self.rhs)

        elif isinstance(self.rhs, ParenthesisOp):
            self.rhs.evaluate()
            self._acc.append(self.rhs)

        elif isinstance(self.rhs, _Op):
            self._acc.append(self.rhs)

        else:
            raise SQLDecodeError

        if self.lhs.lhs is not None:
            self.lhs.lhs.rhs = self
        if self.rhs.rhs is not None:
            self.rhs.rhs.lhs = self

    def to_mongo(self):
        if self.op_type() == AndOp:
            oper = '$and'
        else:
            oper = '$or'

        docs = [itm.to_mongo() for itm in self._acc]
        return {oper: docs}


class AndOp(_AndOrOp):

    def __init__(self, *args, **kwargs):
        super().__init__(name='AND', *args, **kwargs)

    def op_type(self):
        if not self.is_negated:
            return AndOp
        else:
            return OrOp


class OrOp(_AndOrOp):

    def __init__(self, *args, **kwargs):
        super().__init__(name='OR', *args, **kwargs)

    def op_type(self):
        if not self.is_negated:
            return OrOp
        else:
            return AndOp


class WhereOp(_Op):

    def __init__(self, *args, **kwargs):
        super().__init__(*args, **kwargs)

        if not isinstance(self.token[2], Parenthesis):
            op = ParenthesisOp(0, sqlparse('(' + self.token.value[6:] + ')')[0][0], self.query)
        else:
            op = ParenthesisOp(0, self.token[2], self.query)
        op.evaluate()
        self._op = op

    def negate(self):
        raise NotImplementedError

    def to_mongo(self):
        return self._op.to_mongo()


class ParenthesisOp(_Op):

    def to_mongo(self):
        return self._op.to_mongo()

    def __init__(self, *args, **kwargs):
        super().__init__(*args, **kwargs)

        def link_op():
            if prev_op is not None:
                prev_op.rhs = op
                op.lhs = prev_op

        token = self.token
        self._ops: typing.List[_Op] = []
        self._cmp_ops: typing.List[_Op] = []
        self._op = None

        tok_id, tok = token.token_next(0)
        prev_op: _Op = None
        op: _Op = None
        while tok_id:
            kw = {'token': token, 'token_id': tok_id, 'query': self.query}
            if tok.match(tokens.Keyword, 'AND'):
                op = AndOp(**kw)
                link_op()
                self._op_precedence(op)

            elif tok.match(tokens.Keyword, 'OR'):
                op = OrOp(**kw)
                link_op()
                self._op_precedence(op)

            elif tok.match(tokens.Keyword, 'IN'):
                op = InOp(**kw)
                link_op()
                self._op_precedence(op)

            elif tok.match(tokens.Keyword, 'NOT'):
                _, nxt = token.token_next(tok_id)
                if nxt.match(tokens.Keyword, 'IN'):
                    op = NotInOp(**kw)
                    tok_id, tok = token.token_next(tok_id)
                else:
                    op = NotOp(**kw)
                link_op()
                self._op_precedence(op)

            elif tok.match(tokens.Keyword, 'LIKE'):
                op = LikeOp(**kw)
                link_op()
                self._op_precedence(op)

            elif isinstance(tok, Comparison):
                op = CmpOp(0, tok, self.query)
                self._cmp_ops.append(op)
                link_op()

            elif isinstance(tok, Parenthesis):
                if (tok[1].match(tokens.Name.Placeholder, '.*', regex=True)
                    or tok[1].match(tokens.Keyword, 'Null')
                    or isinstance(tok[1], IdentifierList)
                    or tok[1].ttype == tokens.DML
                ):
                    pass
                else:
                    op = ParenthesisOp(0, tok, self.query)
                    link_op()

            elif tok.match(tokens.Punctuation, ')'):
                if op.lhs is None:
                    if isinstance(op, CmpOp):
                        self._ops.append(op)
                break

            tok_id, tok = token.token_next(tok_id)
            prev_op = op

    def _op_precedence(self, operator: _Op):
        ops = self._ops
        if not ops:
            ops.append(operator)
            return

        for i in range(len(ops)):
            if operator.precedence > ops[i].precedence:
                ops.insert(i, operator)
                break
            else:
                ops.append(operator)

    def evaluate(self):
        if self._op is not None:
            return

        if not self._ops:
            raise SQLDecodeError

        op = None
        while self._ops:
            op = self._ops.pop(0)
            op.evaluate()
        self._op = op

    def negate(self):
        for op in chain(self._ops, self._cmp_ops):
            op.negate()


class CmpOp(_Op):

    def __init__(self, *args, **kwargs):
        super().__init__(*args, **kwargs)

        self._identifier = SQLToken(self.token.left, self.query.alias2op)

        if isinstance(self.token.right, Identifier):
            raise SQLDecodeError('Join using WHERE not supported')

        self._operator = OPERATOR_MAP[self.token.token_next(0)[1].value]
        index = re_index(self.token.right.value)

        self._constant = self.params[index] if index is not None else None

    def negate(self):
        self.is_negated = True

    def to_mongo(self):
        if self._identifier.table == self.left_table:
            field = self._identifier.column
        else:
            field = '{}.{}'.format(self._identifier.table, self._identifier.column)

        if not self.is_negated:
            return {field: {self._operator: self._constant}}
        else:
            return {field: {'$not': {self._operator: self._constant}}}
<|MERGE_RESOLUTION|>--- conflicted
+++ resolved
@@ -499,7 +499,7 @@
 
             cur = self._cursor
             for doc in cur:
-                if isinstance(cur, BasicCursor):                    
+                if isinstance(cur, BasicCursor):
                     if len(doc) - 1 == len(self.selected_columns.sql_tokens):
                         doc.pop('_id')
                         yield tuple(doc.values())
@@ -774,15 +774,11 @@
             try:
                 return handler(self, statement)
             except SQLDecodeError as e:
-<<<<<<< HEAD
-                print(f'Failed sql: {self._sql}')
-=======
                 print(f'FAILED SQL: {self._sql}')
                 raise e
             except OperationFailure as e:
                 print(f'FAILED SQL: {self._sql}')
                 print(e.details)
->>>>>>> fbae0313
                 raise e
 
     def _alter(self, sm):
