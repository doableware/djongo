--- conflicted
+++ resolved
@@ -164,11 +164,7 @@
       notice:
         not_ready: "Parts of this feature are still under development.\n{: .notice--warning}"
         support: "**Note:** If you are an enterprise that uses Djongo in your products, contact us for long term support and [licensing options](/support/).\n{: .notice--danger}"
-<<<<<<< HEAD
-        not_standard: "**Note:** Features described in this section are not part of the standard djongo package. Visit the [support page](/support/) for more information.\n{: .notice--danger}"
-=======
         not_standard: "**Note:** Features under development in this section are not part of the standard djongo package. Visit the [support page](/support/) for more information.\n{: .notice--danger}"
->>>>>>> 81e38d95
       layout: single
       read_time: false
       author_profile: false
