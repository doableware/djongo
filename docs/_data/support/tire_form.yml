--- conflicted
+++ resolved
@@ -1,59 +1,5 @@
 default:
   fields:
-<<<<<<< HEAD
-    - type: text
-      name: First Name
-      label: "First Name:"
-      required: true
-
-    - type: text
-      name: Last Name
-      label: "Last Name:"
-      required: true
-
-    - type: email
-      name: Email
-      label: "Email:"
-      placeholder: "name@org.com"
-      required: true
-
-    - type: text
-      name: GitHub User Name
-      label: "GitHub User Name:"
-      required: true
-
-    - type: text
-      name: Organization
-      label: "Organization:"
-      required: true
-
-    - type: submit
-      value: Apply
-
-webserver:
-  fields:
-    - type: text
-      name: User Name
-      label: "User Name"
-      required: true
-
-    - type: new-password
-      name: password
-      label: "Password"
-
-    - type: new-password
-      name: confirm password
-      label: "Confirm Password"
-
-    - type: email
-      name: Email
-      label: "Email"
-      placeholder: "name@org.com"
-      required: true
-
-    - type: submit
-      value: Create Account
-=======
     - type: input
       label: "First Name:"
       attr:
@@ -135,5 +81,4 @@
       attr:
         type: submit
         value: Create Account
-        class: "btn btn--primary btn--large"
->>>>>>> 66dadc72
+        class: "btn btn--primary btn--large"