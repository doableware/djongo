from distutils.core import setup
from setuptools import find_packages
import os
import codecs
import re
import sys

LONG_DESCRIPTION = """

Use Mongodb as a backend database for your django project, without changing a
single django model!

Usage
-----

1. Install djongo::

      pip install git+https://github.com/johndoe434/djongo

2. Into settings.py file of your project, add::

      DATABASES = {
           'default': {
               'ENGINE': 'djongo',
               'NAME': 'your-db-name',
           }
       }

3. Run (ONLY the first time to create collections in mongoDB)::

      manage.py makemigrations
      manage.py migrate

YOUR ARE SET! HAVE FUN!

Requirements
------------

1. Djongo requires python 3.6 or above.


How it works
------------

Djongo is a SQL to mongodb query transpiler. It translates a SQL query string
into a mongoDB query document. As a result, all Django features, models etc
work as is.

Django contrib modules::

    'django.contrib.admin',
    'django.contrib.auth',
    'django.contrib.sessions',

and others... fully supported.

Important links
---------------

* `Full Documentation <https://nesdis.github.io/djongo/>`_
* `Source code <https://github.com/nesdis/djongo>`_
"""


BASE_DIR = os.path.abspath(os.path.dirname(__file__))
packages = find_packages()


def read(*parts):
    with codecs.open(os.path.join(BASE_DIR, *parts), 'r') as fp:
        return fp.read()


def find_version(*file_paths):
    version_file = read(*file_paths)
    version_match = re.search(r"^__version__ = ['\"]([^'\"]*)['\"]",
                              version_file, re.M)
    if version_match:
        return version_match.group(1)
    raise RuntimeError("Unable to find version string.")


install_requires = [
    'sqlparse>=0.2.4',
    'pymongo>=3.2.0',
<<<<<<< HEAD
    'django>=2.1,<=3.1.2',
=======
    'django>=2.1',
>>>>>>> 8074911c
]

if sys.version_info.major == 3 and sys.version_info.minor < 7:
    install_requires.append("dataclasses")

setup(
    name='djongo',
    version=find_version("djongo", "__init__.py"),
    include_package_data=True,
    packages=packages,
    url='https://github.com/johndoe434/djongo',
    license='AGPL',
    author='nesdis, johndoe434',
    author_email='njohndo3@repl.email',
    description=(
        'Driver for allowing Django to use MongoDB as the database backend.'),
    install_requires=install_requires,
    extras_require=dict(
        json=[
            'jsonfield>=2.0.2',
            'django-jsoneditor>=0.0.12',
        ],
    ),
    long_description=LONG_DESCRIPTION,
    python_requires='>=3.6',
    keywords='Django MongoDB driver connector',
    classifiers=[
        'Development Status :: 3 - Alpha',
        'Intended Audience :: Developers',
        'License :: OSI Approved :: BSD License',
        'Programming Language :: Python :: 3.6',
    ]
)<|MERGE_RESOLUTION|>--- conflicted
+++ resolved
@@ -83,11 +83,7 @@
 install_requires = [
     'sqlparse>=0.2.4',
     'pymongo>=3.2.0',
-<<<<<<< HEAD
-    'django>=2.1,<=3.1.2',
-=======
     'django>=2.1',
->>>>>>> 8074911c
 ]
 
 if sys.version_info.major == 3 and sys.version_info.minor < 7:
