--- conflicted
+++ resolved
@@ -95,15 +95,12 @@
         'django>=1.8',
         'dataclasses>=0.1',
     ],
-<<<<<<< HEAD
-=======
     extras_require=dict(
         json=[
             'jsonfield>=2.0.2',
             'django-jsoneditor>=0.0.12',
         ],
     ),
->>>>>>> 664a92b9
     long_description=LONG_DESCRIPTION,
     python_requires='>=3.6',
     keywords='Django MongoDB driver connector',
