--- conflicted
+++ resolved
@@ -2,29 +2,17 @@
 
 setup(
     name='djongo',
-<<<<<<< HEAD
-    version='1.2.2',
-=======
     version='1.2.3',
->>>>>>> d2b8042e
     packages=['djongo'],
     url='https://nesdis.github.io/djongo/',
     license='BSD',
     author='nesdis',
     author_email='nesdis@gmail.com',
     description='Driver for allowing Django to use NoSQL databases',
-<<<<<<< HEAD
-	install_requires=[
-          'sqlparse>=0.2.3',
-		  'pymongo>=3.2.0'
-      ],
-	 python_requires='>=3.3'
-=======
     install_requires=[
         'sqlparse>=0.2.3',
         'pymongo>=3.2.0',
         'django>=1.8'
     ],
     python_requires='>=3.5'
->>>>>>> d2b8042e
 )