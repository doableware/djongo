--- conflicted
+++ resolved
@@ -59,13 +59,8 @@
 Important links
 ---------------
 
-<<<<<<< HEAD
 * `Full Documentation <https://nesdis.github.io/djongo/>`_
 * `Source code <https://github.com/morbitech1/djongo>`_
-=======
-* `Full Documentation <https://www.djongomapper.com/>`_
-* `Source code <https://github.com/doableware/djongo>`_
->>>>>>> f4bfb1ad
 """
 
 
@@ -88,13 +83,8 @@
 
 
 install_requires = [
-<<<<<<< HEAD
-    'sqlparse>=0.4.1',
-    'pymongo>=3.2.0',
-=======
     'sqlparse==0.4.2',
     'pymongo>=3.2.0,<4.0.0',
->>>>>>> f4bfb1ad
     'django>=2.1',
     'dnspython>=2.0',
 ]
@@ -107,11 +97,7 @@
     version=find_version("djongo", "__init__.py"),
     include_package_data=True,
     packages=packages,
-<<<<<<< HEAD
     url='https://github.com/morbitech1/djongo',
-=======
-    url='https://www.djongomapper.com/',
->>>>>>> f4bfb1ad
     license='AGPL',
     author='doableware',
     author_email='support@doableware.com',
