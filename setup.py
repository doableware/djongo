--- conflicted
+++ resolved
@@ -83,13 +83,8 @@
 
 
 install_requires = [
-<<<<<<< HEAD
     'sqlparse==0.4.2',
-    'pymongo>=3.2.0',
-=======
-    'sqlparse==0.2.4',
     'pymongo>=3.2.0,<4.0.0',
->>>>>>> c40b25df
     'django>=2.1',
 ]
 
