--- conflicted
+++ resolved
@@ -288,10 +288,7 @@
         'NOT NULL': not_null,
         'NULL': null
     }
-<<<<<<< HEAD
-=======
     supported_data_types = None
->>>>>>> 1155fd32
 
     def __init__(self,
                  name: str = None,
@@ -328,9 +325,6 @@
                     raise SQLDecodeError(f'Unknown column constraint: {name}')
 
     @staticmethod
-<<<<<<< HEAD
-    def statement2col_defs(token: Token):
-=======
     def sql2col_defs(sql: str):
         sql = sql[1:-1]
         while sql:
@@ -384,7 +378,6 @@
 
     @classmethod
     def statement2col_defs(cls, token: Token):
->>>>>>> 1155fd32
         from djongo.base import DatabaseWrapper
         supported_data_types = set(DatabaseWrapper.data_types.values())
 
